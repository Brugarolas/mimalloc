--- conflicted
+++ resolved
@@ -115,11 +115,7 @@
   displayName: macOS
   pool:
     vmImage:
-<<<<<<< HEAD
-     macOS-10.15
-=======
-     macOS-latest
->>>>>>> 4a586808
+      macOS-latest
   strategy:
     matrix:
       Debug:
