--- conflicted
+++ resolved
@@ -15,11 +15,8 @@
 option(MI_BUILD_TESTS       "Build test executables" ON)
 option(MI_CHECK_FULL        "Use full internal invariant checking in DEBUG mode (deprecated, use MI_DEBUG_FULL instead)" OFF)
 option(MI_PADDING           "Enable padding to detect heap block overflow (only in debug mode)" ON)
-<<<<<<< HEAD
 option(MI_XMALLOC           "Enable abort() call on memory allocation failure by default" OFF)
-=======
 option(MI_SHOW_ERRORS       "Show error and warning messages by default" OFF)
->>>>>>> 9ba16f2d
 
 include("cmake/mimalloc-config-version.cmake")
 
@@ -111,17 +108,16 @@
   list(APPEND mi_defines MI_PADDING=0)
 endif()
 
-<<<<<<< HEAD
 if(MI_XMALLOC MATCHES "ON")
   message(STATUS "Enable abort() calls on memory allocation failure (MI_XMALLOC=ON)")
   list(APPEND mi_defines MI_XMALLOC=1)
-=======
+endif()
+
 if(MI_SHOW_ERRORS MATCHES "ON")
   message(STATUS "Enable printing of error and warning messages by default (MI_SHOW_ERRORS=ON)")
   list(APPEND mi_defines MI_SHOW_ERRORS=1)
 else()
   list(APPEND mi_defines MI_SHOW_ERRORS=0)
->>>>>>> 9ba16f2d
 endif()
 
 if(MI_USE_CXX MATCHES "ON")
