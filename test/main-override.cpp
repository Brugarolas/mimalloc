#include <stdlib.h>
#include <stdio.h>
#include <assert.h>
#include <string.h>
#include <stdint.h>

#include <mimalloc.h>
#include <new>
#include <vector>
#include <future>
#include <iostream>

#include <thread>
#include <mimalloc.h>
#include <assert.h>

#ifdef _WIN32
#include <mimalloc-new-delete.h>
#endif

#ifdef _WIN32
#include <Windows.h>
static void msleep(unsigned long msecs) { Sleep(msecs); }
#else
#include <unistd.h>
static void msleep(unsigned long msecs) { usleep(msecs * 1000UL); }
#endif

static void heap_thread_free_large(); // issue #221
static void heap_no_delete();         // issue #202
static void heap_late_free();         // issue #204
static void padding_shrink();         // issue #209
static void various_tests();
static void test_mt_shutdown();
static void large_alloc(void);        // issue #363
static void fail_aslr();              // issue #372
static void tsan_numa_test();         // issue #414
<<<<<<< HEAD
static void strdup_test();            // issue #445 
static void bench_alloc_large(void);  // issue #xxx
=======
static void strdup_test();            // issue #445
>>>>>>> 4b56af17
static void heap_thread_free_huge();

static void test_stl_allocators();

int main() {
  mi_stats_reset();  // ignore earlier allocations
<<<<<<< HEAD
  heap_thread_free_huge();
  /*
   heap_thread_free_large();
   heap_no_delete();
   heap_late_free();
   padding_shrink();
   various_tests();
   large_alloc();
   tsan_numa_test();
   strdup_test();
  */
=======

  heap_thread_free_huge();
  /*
  heap_thread_free_large();
  heap_no_delete();
  heap_late_free();
  padding_shrink();
  various_tests();
  tsan_numa_test();
  strdup_test();  
>>>>>>> 4b56af17
  test_stl_allocators();
  test_mt_shutdown();
  */
  //fail_aslr();
  bench_alloc_large();
  mi_stats_print(NULL);
  return 0;
}

static void* p = malloc(8);

void free_p() {
  free(p);
  return;
}

class Test {
private:
  int i;
public:
  Test(int x) { i = x; }
  ~Test() { }
};


static void various_tests() {
  atexit(free_p);
  void* p1 = malloc(78);
  void* p2 = mi_malloc_aligned(24, 16);
  free(p1);
  p1 = malloc(8);
  char* s = mi_strdup("hello\n");

  mi_free(p2);
  p2 = malloc(16);
  p1 = realloc(p1, 32);
  free(p1);
  free(p2);
  mi_free(s);

  Test* t = new Test(42);
  delete t;
  t = new (std::nothrow) Test(42);
  delete t;
}

class Static {
private:
  void* p;
public:
  Static() {
    p = malloc(64);
    return;
  }
  ~Static() {
    free(p);
    return;
  }
};

static Static s = Static();


static bool test_stl_allocator1() {
  std::vector<int, mi_stl_allocator<int> > vec;
  vec.push_back(1);
  vec.pop_back();
  return vec.size() == 0;
}

struct some_struct { int i; int j; double z; };

static bool test_stl_allocator2() {
  std::vector<some_struct, mi_stl_allocator<some_struct> > vec;
  vec.push_back(some_struct());
  vec.pop_back();
  return vec.size() == 0;
}

static bool test_stl_allocator3() {
  std::vector<int, mi_heap_stl_allocator<int> > vec;
  vec.push_back(1);
  vec.pop_back();
  return vec.size() == 0;
}

static bool test_stl_allocator4() {
  std::vector<some_struct, mi_heap_stl_allocator<some_struct> > vec;
  vec.push_back(some_struct());
  vec.pop_back();
  return vec.size() == 0;
}

static bool test_stl_allocator5() {
  std::vector<int, mi_heap_destroy_stl_allocator<int> > vec;
  vec.push_back(1);
  vec.pop_back();
  return vec.size() == 0;
}

static bool test_stl_allocator6() {
  std::vector<some_struct, mi_heap_destroy_stl_allocator<some_struct> > vec;
  vec.push_back(some_struct());
  vec.pop_back();
  return vec.size() == 0;
}

static void test_stl_allocators() {
  test_stl_allocator1();
  test_stl_allocator2();
  test_stl_allocator3();
  test_stl_allocator4();
  test_stl_allocator5();
  test_stl_allocator6();
}

// issue 445
static void strdup_test() {
#ifdef _MSC_VER
  char* s = _strdup("hello\n");
  char* buf = NULL;
  size_t len;
  _dupenv_s(&buf, &len, "MIMALLOC_VERBOSE");
  mi_free(buf);
  mi_free(s);
#endif
}

// Issue #202
static void heap_no_delete_worker() {
  mi_heap_t* heap = mi_heap_new();
  void* q = mi_heap_malloc(heap, 1024);
  // mi_heap_delete(heap); // uncomment to prevent assertion
}

static void heap_no_delete() {
  auto t1 = std::thread(heap_no_delete_worker);
  t1.join();
}


// Issue #204
static volatile void* global_p;

static void t1main() {
  mi_heap_t* heap = mi_heap_new();
  global_p = mi_heap_malloc(heap, 1024);
  mi_heap_delete(heap);
}

static void heap_late_free() {
  auto t1 = std::thread(t1main);

  msleep(2000);
  assert(global_p);
  mi_free((void*)global_p);

  t1.join();
}

// issue  #209
static void* shared_p;
static void alloc0(/* void* arg */)
{
  shared_p = mi_malloc(8);
}

static void padding_shrink(void)
{
  auto t1 = std::thread(alloc0);
  t1.join();
  mi_free(shared_p);
}


// Issue #221
static void heap_thread_free_large_worker() {
  mi_free(shared_p);
}

static void heap_thread_free_large() {
  for (int i = 0; i < 100; i++) {
    shared_p = mi_malloc_aligned(2 * 1024 * 1024 + 1, 8);
    auto t1 = std::thread(heap_thread_free_large_worker);
    t1.join();
  }
}

static void heap_thread_free_huge_worker() {
  mi_free(shared_p);
}

static void heap_thread_free_huge() {
  for (int i = 0; i < 100; i++) {
    shared_p = mi_malloc(1024 * 1024 * 1024);
    auto t1 = std::thread(heap_thread_free_large_worker);
    t1.join();
  }
}

static void heap_thread_free_huge_worker() {
  mi_free(shared_p);
}

static void heap_thread_free_huge() {
  for (int i = 0; i < 10; i++) {
    shared_p = mi_malloc(1024 * 1024 * 1024);
    auto t1 = std::thread(heap_thread_free_large_worker);
    t1.join();
  }
}


static void test_mt_shutdown()
{
  const int threads = 5;
  std::vector< std::future< std::vector< char* > > > ts;

  auto fn = [&]()
  {
    std::vector< char* > ps;
    ps.reserve(1000);
    for (int i = 0; i < 1000; i++)
      ps.emplace_back(new char[1]);
    return ps;
  };

  for (int i = 0; i < threads; i++)
    ts.emplace_back(std::async(std::launch::async, fn));

  for (auto& f : ts)
    for (auto& p : f.get())
      delete[] p;

  std::cout << "done" << std::endl;
}

// issue #363
using namespace std;

void large_alloc(void)
{
  char* a = new char[1ull << 25];
  thread th([&] {
    delete[] a;
    });
  th.join();
}

// issue #372
static void fail_aslr() {
  size_t sz = (4ULL << 40); // 4TiB
  void* p = malloc(sz);
  printf("pointer p: %p: area up to %p\n", p, (uint8_t*)p + sz);
  *(int*)0x5FFFFFFF000 = 0;  // should segfault
}

// issues #414
static void dummy_worker() {
  void* p = mi_malloc(0);
  mi_free(p);
}

static void tsan_numa_test() {
  auto t1 = std::thread(dummy_worker);
  dummy_worker();
  t1.join();
}

// issue #?
#include <chrono>
#include <random>
#include <iostream>

static void bench_alloc_large(void) {
  static constexpr int kNumBuffers = 20;
  static constexpr size_t kMinBufferSize = 5 * 1024 * 1024;
  static constexpr size_t kMaxBufferSize = 25 * 1024 * 1024;
  std::unique_ptr<char[]> buffers[kNumBuffers];

  std::random_device rd;
  std::mt19937 gen(42); //rd());
  std::uniform_int_distribution<> size_distribution(kMinBufferSize, kMaxBufferSize);
  std::uniform_int_distribution<> buf_number_distribution(0, kNumBuffers - 1);

  static constexpr int kNumIterations = 2000;
  const auto start = std::chrono::steady_clock::now();
  for (int i = 0; i < kNumIterations; ++i) {
    int buffer_idx = buf_number_distribution(gen);
    size_t new_size = size_distribution(gen);
    buffers[buffer_idx] = std::make_unique<char[]>(new_size);
  }
  const auto end = std::chrono::steady_clock::now();
  const auto num_ms = std::chrono::duration_cast<std::chrono::milliseconds>(end - start).count();
  const auto us_per_allocation = std::chrono::duration_cast<std::chrono::microseconds>(end - start).count() / kNumIterations;
  std::cout << kNumIterations << " allocations Done in " << num_ms << "ms." << std::endl;
  std::cout << "Avg " << us_per_allocation << " us per allocation" << std::endl;
}
<|MERGE_RESOLUTION|>--- conflicted
+++ resolved
@@ -35,19 +35,14 @@
 static void large_alloc(void);        // issue #363
 static void fail_aslr();              // issue #372
 static void tsan_numa_test();         // issue #414
-<<<<<<< HEAD
 static void strdup_test();            // issue #445 
 static void bench_alloc_large(void);  // issue #xxx
-=======
-static void strdup_test();            // issue #445
->>>>>>> 4b56af17
 static void heap_thread_free_huge();
 
 static void test_stl_allocators();
 
 int main() {
   mi_stats_reset();  // ignore earlier allocations
-<<<<<<< HEAD
   heap_thread_free_huge();
   /*
    heap_thread_free_large();
@@ -59,21 +54,9 @@
    tsan_numa_test();
    strdup_test();
   */
-=======
-
-  heap_thread_free_huge();
-  /*
-  heap_thread_free_large();
-  heap_no_delete();
-  heap_late_free();
-  padding_shrink();
-  various_tests();
-  tsan_numa_test();
-  strdup_test();  
->>>>>>> 4b56af17
   test_stl_allocators();
   test_mt_shutdown();
-  */
+  
   //fail_aslr();
   bench_alloc_large();
   mi_stats_print(NULL);
