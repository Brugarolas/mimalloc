#include <stdlib.h>
#include <stdio.h>
#include <assert.h>
#include <string.h>
#include <stdint.h>

#include <mimalloc.h>
#include <new>
#include <vector>
#include <future>
#include <iostream>

#include <thread>
#include <mimalloc.h>
#include <assert.h>

#ifdef _WIN32
#include <mimalloc-new-delete.h>
#endif

#ifdef _WIN32
#include <Windows.h>
static void msleep(unsigned long msecs) { Sleep(msecs); }
#else
#include <unistd.h>
static void msleep(unsigned long msecs) { usleep(msecs * 1000UL); }
#endif

static void heap_thread_free_large(); // issue #221
static void heap_no_delete();         // issue #202
static void heap_late_free();         // issue #204
static void padding_shrink();         // issue #209
static void various_tests();
static void test_mt_shutdown();
static void large_alloc(void);        // issue #363
static void fail_aslr();              // issue #372
static void tsan_numa_test();         // issue #414
static void strdup_test();            // issue #445 
static void bench_alloc_large(void);  // issue #xxx
<<<<<<< HEAD
//static void test_large_migrate(void); // issue #691
=======
static void test_large_migrate(void); // issue #691
>>>>>>> be04391a
static void heap_thread_free_huge();
static void test_std_string();        // issue #697

static void test_stl_allocators();


int main() {
  mi_stats_reset();  // ignore earlier allocations  
  
  // test_std_string();
  // heap_thread_free_huge();
  /*
   heap_thread_free_huge();
   heap_thread_free_large();
   heap_no_delete();
   heap_late_free();
   padding_shrink();
   various_tests();
   large_alloc();
   tsan_numa_test();
   strdup_test();
  */
  // test_stl_allocators();
  // test_mt_shutdown();
<<<<<<< HEAD
  // test_large_migrate();
=======
  test_large_migrate();
>>>>>>> be04391a
  
  //fail_aslr();
  bench_alloc_large();
  mi_stats_print(NULL);
  return 0;
}

static void* p = malloc(8);

void free_p() {
  free(p);
  return;
}

class Test {
private:
  int i;
public:
  Test(int x) { i = x; }
  ~Test() { }
};


static void various_tests() {
  atexit(free_p);
  void* p1 = malloc(78);
  void* p2 = mi_malloc_aligned(24, 16);
  free(p1);
  p1 = malloc(8);
  char* s = mi_strdup("hello\n");

  mi_free(p2);
  p2 = malloc(16);
  p1 = realloc(p1, 32);
  free(p1);
  free(p2);
  mi_free(s);

  Test* t = new Test(42);
  delete t;
  t = new (std::nothrow) Test(42);
  delete t;
}

class Static {
private:
  void* p;
public:
  Static() {
    p = malloc(64);
    return;
  }
  ~Static() {
    free(p);
    return;
  }
};

static Static s = Static();


static bool test_stl_allocator1() {
  std::vector<int, mi_stl_allocator<int> > vec;
  vec.push_back(1);
  vec.pop_back();
  return vec.size() == 0;
}

struct some_struct { int i; int j; double z; };

static bool test_stl_allocator2() {
  std::vector<some_struct, mi_stl_allocator<some_struct> > vec;
  vec.push_back(some_struct());
  vec.pop_back();
  return vec.size() == 0;
}

#if MI_HAS_HEAP_STL_ALLOCATOR
static bool test_stl_allocator3() {
  std::vector<int, mi_heap_stl_allocator<int> > vec;
  vec.push_back(1);
  vec.pop_back();
  return vec.size() == 0;
}

static bool test_stl_allocator4() {
  std::vector<some_struct, mi_heap_stl_allocator<some_struct> > vec;
  vec.push_back(some_struct());
  vec.pop_back();
  return vec.size() == 0;
}

static bool test_stl_allocator5() {
  std::vector<int, mi_heap_destroy_stl_allocator<int> > vec;
  vec.push_back(1);
  vec.pop_back();
  return vec.size() == 0;
}

static bool test_stl_allocator6() {
  std::vector<some_struct, mi_heap_destroy_stl_allocator<some_struct> > vec;
  vec.push_back(some_struct());
  vec.pop_back();
  return vec.size() == 0;
}
#endif

static void test_stl_allocators() {
  test_stl_allocator1();
  test_stl_allocator2();
#if MI_HAS_HEAP_STL_ALLOCATOR
  test_stl_allocator3();
  test_stl_allocator4();
  test_stl_allocator5();
  test_stl_allocator6();
#endif
}

<<<<<<< HEAD
#if 0
=======

>>>>>>> be04391a
// issue #691
static char* cptr;

static void* thread1_allocate()
{
  cptr = mi_calloc_tp(char,22085632);
  return NULL;
}

static void* thread2_free()
{
  assert(cptr);
  mi_free(cptr);
  cptr = NULL;
  return NULL;
}

static void test_large_migrate(void) {
  auto t1 = std::thread(thread1_allocate);
  t1.join();
  auto t2 = std::thread(thread2_free);
  t2.join();
  /*
  pthread_t thread1, thread2;

  pthread_create(&thread1, NULL, &thread1_allocate, NULL);
  pthread_join(thread1, NULL);

  pthread_create(&thread2, NULL, &thread2_free, NULL);
  pthread_join(thread2, NULL);
  */
  return;
}
<<<<<<< HEAD
#endif
=======
>>>>>>> be04391a

// issue 445
static void strdup_test() {
#ifdef _MSC_VER
  char* s = _strdup("hello\n");
  char* buf = NULL;
  size_t len;
  _dupenv_s(&buf, &len, "MIMALLOC_VERBOSE");
  mi_free(buf);
  mi_free(s);
#endif
}

// Issue #202
static void heap_no_delete_worker() {
  mi_heap_t* heap = mi_heap_new();
  void* q = mi_heap_malloc(heap, 1024); (void)(q);
  // mi_heap_delete(heap); // uncomment to prevent assertion
}

static void heap_no_delete() {
  auto t1 = std::thread(heap_no_delete_worker);
  t1.join();
}


// Issue #697
static void test_std_string() {
  std::string path = "/Users/xxxx/Library/Developer/Xcode/DerivedData/xxxxxxxxxx/Build/Intermediates.noindex/xxxxxxxxxxx/arm64/XX_lto.o/0.arm64.lto.o";
  std::string path1 = "/Users/xxxx/Library/Developer/Xcode/DerivedData/xxxxxxxxxx/Build/Intermediates.noindex/xxxxxxxxxxx/arm64/XX_lto.o/1.arm64.lto.o";
  std::cout << path + "\n>>>            " + path1 + "\n>>>            " << std::endl;
}

// Issue #204
static volatile void* global_p;

static void t1main() {
  mi_heap_t* heap = mi_heap_new();
  global_p = mi_heap_malloc(heap, 1024);
  mi_heap_delete(heap);
}

static void heap_late_free() {
  auto t1 = std::thread(t1main);

  msleep(2000);
  assert(global_p);
  mi_free((void*)global_p);

  t1.join();
}

// issue  #209
static void* shared_p;
static void alloc0(/* void* arg */)
{
  shared_p = mi_malloc(8);
}

static void padding_shrink(void)
{
  auto t1 = std::thread(alloc0);
  t1.join();
  mi_free(shared_p);
}


// Issue #221
static void heap_thread_free_large_worker() {
  mi_free(shared_p);
}

static void heap_thread_free_large() {
  for (int i = 0; i < 100; i++) {
    shared_p = mi_malloc_aligned(2 * 1024 * 1024 + 1, 8);
    auto t1 = std::thread(heap_thread_free_large_worker);
    t1.join();
  }
}

static void heap_thread_free_huge_worker() {
  mi_free(shared_p);
}

static void heap_thread_free_huge() {
  for (int i = 0; i < 100; i++) {
    shared_p = mi_malloc(1024 * 1024 * 1024);
    auto t1 = std::thread(heap_thread_free_huge_worker);
    t1.join();
  }
}

static void test_mt_shutdown()
{
  const int threads = 5;
  std::vector< std::future< std::vector< char* > > > ts;

  auto fn = [&]()
  {
    std::vector< char* > ps;
    ps.reserve(1000);
    for (int i = 0; i < 1000; i++)
      ps.emplace_back(new char[1]);
    return ps;
  };

  for (int i = 0; i < threads; i++)
    ts.emplace_back(std::async(std::launch::async, fn));

  for (auto& f : ts)
    for (auto& p : f.get())
      delete[] p;

  std::cout << "done" << std::endl;
}

// issue #363
using namespace std;

void large_alloc(void)
{
  char* a = new char[1ull << 25];
  thread th([&] {
    delete[] a;
    });
  th.join();
}

// issue #372
static void fail_aslr() {
  size_t sz = (4ULL << 40); // 4TiB
  void* p = malloc(sz);
  printf("pointer p: %p: area up to %p\n", p, (uint8_t*)p + sz);
  *(int*)0x5FFFFFFF000 = 0;  // should segfault
}

// issues #414
static void dummy_worker() {
  void* p = mi_malloc(0);
  mi_free(p);
}

static void tsan_numa_test() {
  auto t1 = std::thread(dummy_worker);
  dummy_worker();
  t1.join();
}

// issue #?
#include <chrono>
#include <random>
#include <iostream>

static void bench_alloc_large(void) {
  static constexpr int kNumBuffers = 20;
  static constexpr size_t kMinBufferSize = 5 * 1024 * 1024;
  static constexpr size_t kMaxBufferSize = 25 * 1024 * 1024;
  std::unique_ptr<char[]> buffers[kNumBuffers];

  std::random_device rd;
  std::mt19937 gen(42); //rd());
  std::uniform_int_distribution<> size_distribution(kMinBufferSize, kMaxBufferSize);
  std::uniform_int_distribution<> buf_number_distribution(0, kNumBuffers - 1);

  static constexpr int kNumIterations = 2000;
  const auto start = std::chrono::steady_clock::now();
  for (int i = 0; i < kNumIterations; ++i) {
    int buffer_idx = buf_number_distribution(gen);
    size_t new_size = size_distribution(gen);
    buffers[buffer_idx] = std::make_unique<char[]>(new_size);
  }
  const auto end = std::chrono::steady_clock::now();
  const auto num_ms = std::chrono::duration_cast<std::chrono::milliseconds>(end - start).count();
  const auto us_per_allocation = std::chrono::duration_cast<std::chrono::microseconds>(end - start).count() / kNumIterations;
  std::cout << kNumIterations << " allocations Done in " << num_ms << "ms." << std::endl;
  std::cout << "Avg " << us_per_allocation << " us per allocation" << std::endl;
}
<|MERGE_RESOLUTION|>--- conflicted
+++ resolved
@@ -37,11 +37,7 @@
 static void tsan_numa_test();         // issue #414
 static void strdup_test();            // issue #445 
 static void bench_alloc_large(void);  // issue #xxx
-<<<<<<< HEAD
 //static void test_large_migrate(void); // issue #691
-=======
-static void test_large_migrate(void); // issue #691
->>>>>>> be04391a
 static void heap_thread_free_huge();
 static void test_std_string();        // issue #697
 
@@ -49,7 +45,7 @@
 
 
 int main() {
-  mi_stats_reset();  // ignore earlier allocations  
+  // mi_stats_reset();  // ignore earlier allocations
   
   // test_std_string();
   // heap_thread_free_huge();
@@ -66,15 +62,11 @@
   */
   // test_stl_allocators();
   // test_mt_shutdown();
-<<<<<<< HEAD
   // test_large_migrate();
-=======
-  test_large_migrate();
->>>>>>> be04391a
   
   //fail_aslr();
-  bench_alloc_large();
-  mi_stats_print(NULL);
+  // bench_alloc_large();
+  // mi_stats_print(NULL);
   return 0;
 }
 
@@ -189,11 +181,7 @@
 #endif
 }
 
-<<<<<<< HEAD
 #if 0
-=======
-
->>>>>>> be04391a
 // issue #691
 static char* cptr;
 
@@ -227,10 +215,7 @@
   */
   return;
 }
-<<<<<<< HEAD
-#endif
-=======
->>>>>>> be04391a
+#endif
 
 // issue 445
 static void strdup_test() {
