--- conflicted
+++ resolved
@@ -19,15 +19,12 @@
 static void negative_stat(void);
 static void alloc_huge(void);
 static void test_heap_walk(void);
-<<<<<<< HEAD
 static void test_heap_arena(void);
 static void test_align(void);
-=======
 static void test_remap(bool start_remappable);
 static void test_remap2(void);
 static void test_remap3(void);
 static void test_expandable(bool use_realloc);
->>>>>>> 67e67646
 
 int main() {
   mi_version();
@@ -241,7 +238,6 @@
   mi_heap_visit_blocks(heap, true, &test_visit, NULL);
 }
 
-<<<<<<< HEAD
 static void test_heap_arena(void) {
   mi_arena_id_t arena_id;
   int err = mi_reserve_os_memory_ex(100 * 1024 * 1024, false /* commit */, false /* allow large */, true /* exclusive */, &arena_id);
@@ -256,7 +252,6 @@
   }
 }
 
-=======
 static void test_remap2(void) {     // By Jason Gibson
   int* p = (int*)mi_malloc(356);
   p = (int*)mi_realloc(p, 583);
@@ -320,7 +315,6 @@
 }
 
 
->>>>>>> 67e67646
 // ----------------------------
 // bin size experiments
 // ------------------------------
