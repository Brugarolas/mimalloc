--- conflicted
+++ resolved
@@ -83,7 +83,6 @@
    Slice span queues
 ----------------------------------------------------------- */
 
-<<<<<<< HEAD
 static void mi_span_queue_push(mi_span_queue_t* sq, mi_slice_t* slice) {
   // todo: or push to the end?
   mi_assert_internal(slice->prev == NULL && slice->next==NULL);
@@ -93,45 +92,6 @@
   if (slice->next != NULL) slice->next->prev = slice;
                      else sq->last = slice;
   slice->xblock_size = 0; // free
-=======
-static void mi_segment_protect_range(void* p, size_t size, bool protect) {
-  if (protect) {
-    _mi_mem_protect(p, size);
-  }
-  else {
-    _mi_mem_unprotect(p, size);
-  }
-}
-
-static void mi_segment_protect(mi_segment_t* segment, bool protect, mi_os_tld_t* tld) {
-  // add/remove guard pages
-  if (MI_SECURE != 0) {
-    // in secure mode, we set up a protected page in between the segment info and the page data
-    const size_t os_psize = _mi_os_page_size();
-    mi_assert_internal((segment->segment_info_size - os_psize) >= (sizeof(mi_segment_t) + ((segment->capacity - 1) * sizeof(mi_page_t))));
-    mi_assert_internal(((uintptr_t)segment + segment->segment_info_size) % os_psize == 0);
-    mi_segment_protect_range((uint8_t*)segment + segment->segment_info_size - os_psize, os_psize, protect);
-    if (MI_SECURE <= 1 || segment->capacity == 1) {
-      // and protect the last (or only) page too
-      mi_assert_internal(MI_SECURE <= 1 || segment->page_kind >= MI_PAGE_LARGE);
-      uint8_t* start = (uint8_t*)segment + segment->segment_size - os_psize;
-      if (protect && !segment->mem_is_committed) {
-        // ensure secure page is committed
-        _mi_mem_commit(start, os_psize, NULL, tld);
-      }
-      mi_segment_protect_range(start, os_psize, protect);
-    }
-    else {
-      // or protect every page
-      const size_t page_size = mi_segment_page_size(segment);
-      for (size_t i = 0; i < segment->capacity; i++) {
-        if (segment->pages[i].is_committed) {
-          mi_segment_protect_range((uint8_t*)segment + (i+1)*page_size - os_psize, os_psize, protect);
-        }
-      }
-    }
-  }
->>>>>>> 3f8ff12e
 }
 
 static mi_span_queue_t* mi_span_queue_for(size_t slice_count, mi_segments_tld_t* tld) {
