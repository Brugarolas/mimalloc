/* ----------------------------------------------------------------------------
Copyright (c) 2018, Microsoft Research, Daan Leijen
This is free software; you can redistribute it and/or modify it under the
terms of the MIT license. A copy of the license can be found in the file
"LICENSE" at the root of this distribution.
-----------------------------------------------------------------------------*/
#include "mimalloc.h"
#include "mimalloc-internal.h"
#include "mimalloc-atomic.h"
#include "bitmap.inc.c"  // mi_bsr

#include <string.h>  // memset
#include <stdio.h>

#define MI_PAGE_HUGE_ALIGN  (256*1024)

static void mi_segment_map_allocated_at(const mi_segment_t* segment);
static void mi_segment_map_freed_at(const mi_segment_t* segment);
static void mi_segment_delayed_decommit(mi_segment_t* segment, bool force, mi_stats_t* stats);

/* --------------------------------------------------------------------------------
  Segment allocation

  In any case the memory for a segment is virtual and usually committed on demand.
  (i.e. we are careful to not touch the memory until we actually allocate a block there)

  If a  thread ends, it "abandons" pages with used blocks
  and there is an abandoned segment list whose segments can
  be reclaimed by still running threads, much like work-stealing.
-------------------------------------------------------------------------------- */

/* -----------------------------------------------------------
   Slices
----------------------------------------------------------- */


static const mi_slice_t* mi_segment_slices_end(const mi_segment_t* segment) {
  return &segment->slices[segment->slice_entries];
}

static uint8_t* mi_slice_start(const mi_slice_t* slice) {
  mi_segment_t* segment = _mi_ptr_segment(slice);
  mi_assert_internal(slice >= segment->slices && slice < mi_segment_slices_end(segment));
  return ((uint8_t*)segment + ((slice - segment->slices)*MI_SEGMENT_SLICE_SIZE));
}


/* -----------------------------------------------------------
   Bins
----------------------------------------------------------- */
// Use bit scan forward to quickly find the first zero bit if it is available
#if !defined(MI_HAVE_BITSCAN)
#error "define bsr for your platform"
#endif

static size_t mi_slice_bin8(size_t slice_count) {
  if (slice_count<=1) return slice_count;
  mi_assert_internal(slice_count <= MI_SLICES_PER_SEGMENT);
  slice_count--;
  size_t s = mi_bsr(slice_count);
  if (s <= 2) return slice_count + 1;
  size_t bin = ((s << 2) | ((slice_count >> (s - 2))&0x03)) - 4;
  return bin;
}

static size_t mi_slice_bin(size_t slice_count) {
  mi_assert_internal(slice_count*MI_SEGMENT_SLICE_SIZE <= MI_SEGMENT_SIZE);
  mi_assert_internal(mi_slice_bin8(MI_SLICES_PER_SEGMENT) <= MI_SEGMENT_BIN_MAX);
  size_t bin = (slice_count==0 ? 0 : mi_slice_bin8(slice_count));
  mi_assert_internal(bin <= MI_SEGMENT_BIN_MAX);
  return bin;
}

static size_t mi_slice_index(const mi_slice_t* slice) {
  mi_segment_t* segment = _mi_ptr_segment(slice);
  ptrdiff_t index = slice - segment->slices;
  mi_assert_internal(index >= 0 && index < (ptrdiff_t)segment->slice_entries);
  return index;
}


/* -----------------------------------------------------------
   Slice span queues
----------------------------------------------------------- */

static void mi_span_queue_push(mi_span_queue_t* sq, mi_slice_t* slice) {
  // todo: or push to the end?
  mi_assert_internal(slice->prev == NULL && slice->next==NULL);
  slice->prev = NULL; // paranoia
  slice->next = sq->first;
  sq->first = slice;
  if (slice->next != NULL) slice->next->prev = slice;
                     else sq->last = slice;
  slice->xblock_size = 0; // free
}

<<<<<<< HEAD
static mi_span_queue_t* mi_span_queue_for(size_t slice_count, mi_segments_tld_t* tld) {
  size_t bin = mi_slice_bin(slice_count);
  mi_span_queue_t* sq = &tld->spans[bin];
  mi_assert_internal(sq->slice_count >= slice_count);
  return sq;
}

static void mi_span_queue_delete(mi_span_queue_t* sq, mi_slice_t* slice) {
  mi_assert_internal(slice->xblock_size==0 && slice->slice_count>0 && slice->slice_offset==0);
  // should work too if the queue does not contain slice (which can happen during reclaim)
  if (slice->prev != NULL) slice->prev->next = slice->next;
  if (slice == sq->first) sq->first = slice->next;
  if (slice->next != NULL) slice->next->prev = slice->prev;
  if (slice == sq->last) sq->last = slice->prev;
  slice->prev = NULL;
  slice->next = NULL;
  slice->xblock_size = 1; // no more free
=======
static void mi_segment_protect(mi_segment_t* segment, bool protect, mi_os_tld_t* tld) {
  // add/remove guard pages
  if (MI_SECURE != 0) {
    // in secure mode, we set up a protected page in between the segment info and the page data
    const size_t os_page_size = _mi_os_page_size();
    mi_assert_internal((segment->segment_info_size - os_page_size) >= (sizeof(mi_segment_t) + ((segment->capacity - 1) * sizeof(mi_page_t))));
    mi_assert_internal(((uintptr_t)segment + segment->segment_info_size) % os_page_size == 0);
    mi_segment_protect_range((uint8_t*)segment + segment->segment_info_size - os_page_size, os_page_size, protect);
    if (MI_SECURE <= 1 || segment->capacity == 1) {
      // and protect the last (or only) page too
      mi_assert_internal(MI_SECURE <= 1 || segment->page_kind >= MI_PAGE_LARGE);
      uint8_t* start = (uint8_t*)segment + segment->segment_size - os_page_size;
      if (protect && !segment->mem_is_committed) {
        // ensure secure page is committed
        _mi_mem_commit(start, os_page_size, NULL, tld);
      }
      mi_segment_protect_range(start, os_page_size, protect);
    }
    else {
      // or protect every page
      const size_t page_size = mi_segment_page_size(segment);
      for (size_t i = 0; i < segment->capacity; i++) {
        if (segment->pages[i].is_committed) {
          mi_segment_protect_range((uint8_t*)segment + (i+1)*page_size - os_page_size, os_page_size, protect);
        }
      }
    }
  }
}

/* -----------------------------------------------------------
  Page reset
----------------------------------------------------------- */

static void mi_page_reset(mi_segment_t* segment, mi_page_t* page, size_t size, mi_segments_tld_t* tld) {
  mi_assert_internal(page->is_committed);
  if (!mi_option_is_enabled(mi_option_page_reset)) return;
  if (segment->mem_is_fixed || page->segment_in_use || !page->is_committed || page->is_reset) return;
  size_t psize;
  void* start = mi_segment_raw_page_start(segment, page, &psize);
  page->is_reset = true;
  mi_assert_internal(size <= psize);
  size_t reset_size = ((size == 0 || size > psize) ? psize : size);
  if (reset_size > 0) _mi_mem_reset(start, reset_size, tld->os);
}

static void mi_page_unreset(mi_segment_t* segment, mi_page_t* page, size_t size, mi_segments_tld_t* tld)
{
  mi_assert_internal(page->is_reset);
  mi_assert_internal(page->is_committed);
  mi_assert_internal(!segment->mem_is_fixed);
  page->is_reset = false;
  size_t psize;
  uint8_t* start = mi_segment_raw_page_start(segment, page, &psize);
  size_t unreset_size = (size == 0 || size > psize ? psize : size);
  bool is_zero = false;
  if (unreset_size > 0) _mi_mem_unreset(start, unreset_size, &is_zero, tld->os);
  if (is_zero) page->is_zero_init = true;
>>>>>>> 097c007b
}


/* -----------------------------------------------------------
 Invariant checking
----------------------------------------------------------- */

static bool mi_slice_is_used(const mi_slice_t* slice) {
  return (slice->xblock_size > 0);
}



#if (MI_DEBUG>=3)
static bool mi_span_queue_contains(mi_span_queue_t* sq, mi_slice_t* slice) {
  for (mi_slice_t* s = sq->first; s != NULL; s = s->next) {
    if (s==slice) return true;
  }
  return false;
}

static bool mi_segment_is_valid(mi_segment_t* segment, mi_segments_tld_t* tld) {
  mi_assert_internal(segment != NULL);
  mi_assert_internal(_mi_ptr_cookie(segment) == segment->cookie);
  mi_assert_internal(segment->abandoned <= segment->used);
  mi_assert_internal(segment->thread_id == 0 || segment->thread_id == _mi_thread_id());
  //mi_assert_internal(segment->segment_info_size % MI_SEGMENT_SLICE_SIZE == 0);
  mi_slice_t* slice = &segment->slices[0];
  const mi_slice_t* end = mi_segment_slices_end(segment);
  size_t used_count = 0;
  mi_span_queue_t* sq;
  while(slice < end) {
    mi_assert_internal(slice->slice_count > 0);
    mi_assert_internal(slice->slice_offset == 0);
    size_t index = mi_slice_index(slice);
    size_t maxindex = (index + slice->slice_count >= segment->slice_entries ? segment->slice_entries : index + slice->slice_count) - 1;
    if (mi_slice_is_used(slice)) { // a page in use, we need at least MAX_SLICE_OFFSET valid back offsets
      used_count++;
      for (size_t i = 0; i <= MI_MAX_SLICE_OFFSET && index + i <= maxindex; i++) {
        mi_assert_internal(segment->slices[index + i].slice_offset == i*sizeof(mi_slice_t));
        mi_assert_internal(i==0 || segment->slices[index + i].slice_count == 0);
        mi_assert_internal(i==0 || segment->slices[index + i].xblock_size == 1);
      }
      // and the last entry as well (for coalescing)
      const mi_slice_t* last = slice + slice->slice_count - 1;
      if (last > slice && last < mi_segment_slices_end(segment)) {
        mi_assert_internal(last->slice_offset == (slice->slice_count-1)*sizeof(mi_slice_t));
        mi_assert_internal(last->slice_count == 0);
        mi_assert_internal(last->xblock_size == 1);
      }
    }
    else {  // free range of slices; only last slice needs a valid back offset
      mi_slice_t* last = &segment->slices[maxindex];
      mi_assert_internal((uint8_t*)slice == (uint8_t*)last - last->slice_offset);
      mi_assert_internal(slice == last || last->slice_count == 0 );
      mi_assert_internal(last->xblock_size == 0 || (segment->kind==MI_SEGMENT_HUGE && last->xblock_size==1));
      if (segment->kind != MI_SEGMENT_HUGE && segment->thread_id != 0) { // segment is not huge or abandonded
        sq = mi_span_queue_for(slice->slice_count,tld);
        mi_assert_internal(mi_span_queue_contains(sq,slice));
      }
    }
    slice = &segment->slices[maxindex+1];
  }
  mi_assert_internal(slice == end);
  mi_assert_internal(used_count == segment->used + 1);
  return true;
}
#endif

/* -----------------------------------------------------------
 Segment size calculations
----------------------------------------------------------- */


static size_t mi_segment_size(mi_segment_t* segment) {
  return segment->segment_slices * MI_SEGMENT_SLICE_SIZE;
}

static size_t mi_segment_info_size(mi_segment_t* segment) {
  return segment->segment_info_slices * MI_SEGMENT_SLICE_SIZE;
}

// Start of the page available memory; can be used on uninitialized pages
uint8_t* _mi_segment_page_start(const mi_segment_t* segment, const mi_page_t* page, size_t* page_size)
{
  const mi_slice_t* slice = mi_page_to_slice((mi_page_t*)page);
  ptrdiff_t idx = slice - segment->slices;
  size_t psize  = slice->slice_count*MI_SEGMENT_SLICE_SIZE;
  uint8_t* p    = (uint8_t*)segment + (idx*MI_SEGMENT_SLICE_SIZE);
  /*
  if (idx == 0) {
    // the first page starts after the segment info (and possible guard page)
    p += segment->segment_info_size;
    psize -= segment->segment_info_size;

    // for small and medium objects, ensure the page start is aligned with the block size (PR#66 by kickunderscore)
    // to ensure this, we over-estimate and align with the OS page size
    const size_t asize = _mi_os_page_size();
    uint8_t* q = (uint8_t*)_mi_align_up((uintptr_t)p, _mi_os_page_size());
    if (p < q) {
      psize -= (q - p);
      p      = q;
    }
    mi_assert_internal((uintptr_t)p % _mi_os_page_size() == 0);
  }
  */
  /* TODO: guard pages between every slice span
  if (MI_SECURE > 1 || (MI_SECURE == 1 && slice == &segment->slices[segment->slice_entries - 1])) {
    // secure == 1: the last page has an os guard page at the end
    // secure >  1: every page has an os guard page
    psize -= _mi_os_page_size();
  }
  */

  if (page_size != NULL) *page_size = psize;
  mi_assert_internal(page->xblock_size == 0 || _mi_ptr_page(p) == page);
  mi_assert_internal(_mi_ptr_segment(p) == segment);
  return p;
}


static size_t mi_segment_calculate_slices(size_t required, size_t* pre_size, size_t* info_slices) {
  size_t page_size = _mi_os_page_size();
  size_t isize     = _mi_align_up(sizeof(mi_segment_t), page_size);
  size_t guardsize = 0;

  if (MI_SECURE>0) {
    // in secure mode, we set up a protected page in between the segment info
    // and the page data (and one at the end of the segment)
    guardsize =  page_size;
    required  = _mi_align_up(required, page_size);
  }

  if (pre_size != NULL) *pre_size = isize;
  isize = _mi_align_up(isize + guardsize, MI_SEGMENT_SLICE_SIZE);
  if (info_slices != NULL) *info_slices = isize / MI_SEGMENT_SLICE_SIZE;
  size_t segment_size = (required==0 ? MI_SEGMENT_SIZE : _mi_align_up( required + isize + guardsize, MI_SEGMENT_SLICE_SIZE) );  
  mi_assert_internal(segment_size % MI_SEGMENT_SLICE_SIZE == 0);
  return (segment_size / MI_SEGMENT_SLICE_SIZE);
}


/* ----------------------------------------------------------------------------
Segment caches
We keep a small segment cache per thread to increase local
reuse and avoid setting/clearing guard pages in secure mode.
------------------------------------------------------------------------------- */

static void mi_segments_track_size(long segment_size, mi_segments_tld_t* tld) {
  if (segment_size>=0) _mi_stat_increase(&tld->stats->segments,1);
                  else _mi_stat_decrease(&tld->stats->segments,1);
  tld->count += (segment_size >= 0 ? 1 : -1);
  if (tld->count > tld->peak_count) tld->peak_count = tld->count;
  tld->current_size += segment_size;
  if (tld->current_size > tld->peak_size) tld->peak_size = tld->current_size;
}

<<<<<<< HEAD

static void mi_segment_os_free(mi_segment_t* segment, mi_segments_tld_t* tld) {
  segment->thread_id = 0;
  mi_segment_map_freed_at(segment);
  mi_segments_track_size(-((long)mi_segment_size(segment)),tld);
  if (MI_SECURE>0) {
    _mi_os_unprotect(segment, mi_segment_size(segment)); // ensure no more guard pages are set
  }

  // purge delayed decommits now? (no, leave it to the cache)
  // mi_segment_delayed_decommit(segment,true,tld->stats);
  
  // _mi_os_free(segment, mi_segment_size(segment), /*segment->memid,*/ tld->stats);
  _mi_arena_free(segment, mi_segment_size(segment), segment->memid, 
                   (~segment->commit_mask == 0 && segment->decommit_mask == 0), segment->mem_is_fixed, tld->os);
=======
static void mi_segment_os_free(mi_segment_t* segment, size_t segment_size, mi_segments_tld_t* tld) {
  segment->thread_id = 0;
  mi_segments_track_size(-((long)segment_size),tld);
  if (MI_SECURE != 0) {
    mi_assert_internal(!segment->mem_is_fixed);
    mi_segment_protect(segment, false, tld->os); // ensure no more guard pages are set
  }

  bool any_reset = false;
  bool fully_committed = true;
  for (size_t i = 0; i < segment->capacity; i++) {
    mi_page_t* page = &segment->pages[i];
    if (!page->is_committed) { fully_committed = false; }
    if (page->is_reset)      { any_reset = true; }
  }
  if (any_reset && mi_option_is_enabled(mi_option_reset_decommits)) {
    fully_committed = false;
  }
  
  _mi_mem_free(segment, segment_size, segment->memid, fully_committed, any_reset, tld->os);
>>>>>>> 097c007b
}


// The thread local segment cache is limited to be at most 1/8 of the peak size of segments in use,
#define MI_SEGMENT_CACHE_FRACTION (8)

// note: returned segment may be partially reset
static mi_segment_t* mi_segment_cache_pop(size_t segment_slices, mi_segments_tld_t* tld) {
  if (segment_slices != 0 && segment_slices != MI_SLICES_PER_SEGMENT) return NULL;
  mi_segment_t* segment = tld->cache;
  if (segment == NULL) return NULL;
  tld->cache_count--;
  tld->cache = segment->next;
  segment->next = NULL;
  mi_assert_internal(segment->segment_slices == MI_SLICES_PER_SEGMENT);
  _mi_stat_decrease(&tld->stats->segments_cache, 1);
  return segment;
}

static bool mi_segment_cache_full(mi_segments_tld_t* tld)
{
  // if (tld->count == 1 && tld->cache_count==0) return false; // always cache at least the final segment of a thread
  size_t max_cache = mi_option_get(mi_option_segment_cache);
  if (tld->cache_count < max_cache
       && tld->cache_count < (1 + (tld->peak_count / MI_SEGMENT_CACHE_FRACTION)) // at least allow a 1 element cache
     ) {
    return false;
  }
  // take the opportunity to reduce the segment cache if it is too large (now)
  // TODO: this never happens as we check against peak usage, should we use current usage instead?
  while (tld->cache_count > max_cache) { //(1 + (tld->peak_count / MI_SEGMENT_CACHE_FRACTION))) {
    mi_segment_t* segment = mi_segment_cache_pop(0,tld);
    mi_assert_internal(segment != NULL);
    if (segment != NULL) mi_segment_os_free(segment, tld);
  }
  return true;
}

static bool mi_segment_cache_push(mi_segment_t* segment, mi_segments_tld_t* tld) {
  mi_assert_internal(segment->next == NULL);
  if (segment->segment_slices != MI_SLICES_PER_SEGMENT || mi_segment_cache_full(tld)) {
    return false;
  }
  // mi_segment_delayed_decommit(segment, true, tld->stats);  
  mi_assert_internal(segment->segment_slices == MI_SLICES_PER_SEGMENT);
  mi_assert_internal(segment->next == NULL);  
  segment->next = tld->cache;
  tld->cache = segment;
  tld->cache_count++;
  _mi_stat_increase(&tld->stats->segments_cache,1);
  return true;
}

// called by threads that are terminating to free cached segments
void _mi_segment_thread_collect(mi_segments_tld_t* tld) {
  mi_segment_t* segment;
  while ((segment = mi_segment_cache_pop(0,tld)) != NULL) {
    mi_segment_os_free(segment, tld);
  }
  mi_assert_internal(tld->cache_count == 0);
  mi_assert_internal(tld->cache == NULL);  
}



/* -----------------------------------------------------------
   Span management
----------------------------------------------------------- */

static uintptr_t mi_segment_commit_mask(mi_segment_t* segment, bool conservative, uint8_t* p, size_t size, uint8_t** start_p, size_t* full_size) {
  mi_assert_internal(_mi_ptr_segment(p) == segment);
  if (size == 0 || size > MI_SEGMENT_SIZE) return 0;
  if (p >= (uint8_t*)segment + mi_segment_size(segment)) return 0;

  uintptr_t diff = (p - (uint8_t*)segment);
  uintptr_t start;
  uintptr_t end;
  if (conservative) {
    start = _mi_align_up(diff, MI_COMMIT_SIZE);
    end   = _mi_align_down(diff + size, MI_COMMIT_SIZE);
  }
  else {
    start = _mi_align_down(diff, MI_COMMIT_SIZE);
    end   = _mi_align_up(diff + size, MI_COMMIT_SIZE);
  }

  mi_assert_internal(start % MI_COMMIT_SIZE==0 && end % MI_COMMIT_SIZE == 0);
  *start_p   = (uint8_t*)segment + start;
  *full_size = (end > start ? end - start : 0);
  if (*full_size == 0) return 0;

  uintptr_t bitidx = start / MI_COMMIT_SIZE;
  mi_assert_internal(bitidx < (MI_INTPTR_SIZE*8));
  
  uintptr_t bitcount = *full_size / MI_COMMIT_SIZE; // can be 0
  if (bitidx + bitcount > MI_INTPTR_SIZE*8) {
    _mi_warning_message("commit mask overflow: %zu %zu %zu %zu 0x%p %zu\n", bitidx, bitcount, start, end, p, size);
  }
  mi_assert_internal((bitidx + bitcount) <= (MI_INTPTR_SIZE*8));

  uintptr_t mask = (((uintptr_t)1 << bitcount) - 1) << bitidx;
  return mask;
}

static void mi_segment_commitx(mi_segment_t* segment, bool commit, uint8_t* p, size_t size, mi_stats_t* stats) {    
  // commit liberal, but decommit conservative
  uint8_t* start;
  size_t   full_size;
  uintptr_t mask = mi_segment_commit_mask(segment,!commit/*conservative*/,p,size,&start,&full_size);  
  if (mask==0 || full_size==0) return;

  if (commit && (segment->commit_mask & mask) != mask) {
    bool is_zero = false;
    _mi_os_commit(start,full_size,&is_zero,stats);
    segment->commit_mask |= mask;     
  }
  else if (!commit && (segment->commit_mask & mask) != 0) {
    mi_assert_internal((void*)start != (void*)segment);
    _mi_os_decommit(start, full_size, stats);
    segment->commit_mask &= ~mask;
  }
  // increase expiration of reusing part of the delayed decommit
  if (commit && (segment->decommit_mask & mask) != 0) {
    segment->decommit_expire = _mi_clock_now() + mi_option_get(mi_option_reset_delay);
  }
  // always undo delayed decommits 
  segment->decommit_mask &= ~mask;    
}

static void mi_segment_ensure_committed(mi_segment_t* segment, uint8_t* p, size_t size, mi_stats_t* stats) {
  if (~segment->commit_mask == 0 && segment->decommit_mask==0) return; // fully committed
  mi_segment_commitx(segment,true,p,size,stats);
}

static void mi_segment_perhaps_decommit(mi_segment_t* segment, uint8_t* p, size_t size, mi_stats_t* stats) {
  if (!segment->allow_decommit) return; // TODO: check option_decommit?
  if (segment->commit_mask == 1) return; // fully decommitted
  if (mi_option_get(mi_option_reset_delay) == 0) {
    mi_segment_commitx(segment, false, p, size, stats);
  }
  else {
    // create mask
    uint8_t* start;
    size_t   full_size;
    uintptr_t mask = mi_segment_commit_mask(segment, true /*conservative*/, p, size, &start, &full_size);
    if (mask==0 || full_size==0) return;
    
    // update delayed commit
    segment->decommit_mask |= mask;
    segment->decommit_expire = _mi_clock_now() + mi_option_get(mi_option_reset_delay);
  }  
}

static void mi_segment_delayed_decommit(mi_segment_t* segment, bool force, mi_stats_t* stats) {
  if (segment->decommit_mask == 0) return;
  mi_msecs_t now = _mi_clock_now();
  if (!force && now < segment->decommit_expire) return;

  uintptr_t mask = segment->decommit_mask;
  segment->decommit_expire = 0;
  segment->decommit_mask = 0;

  uintptr_t idx = 0;
  while (mask != 0) {
    // count ones
    size_t count = 0;
    while ((mask&1)==1) {
      mask >>= 1;
      count++;
    }
    // if found, decommit that sequence
    if (count > 0) {
      uint8_t* p = (uint8_t*)segment + (idx*MI_COMMIT_SIZE);
      size_t size = count * MI_COMMIT_SIZE;
      mi_segment_commitx(segment, false, p, size, stats);
      idx += count;
    }
    // shift out the 0
    mask >>= 1;
    idx++;
  }
  mi_assert_internal(segment->decommit_mask == 0);
}


static bool mi_segment_is_abandoned(mi_segment_t* segment) {
  return (segment->thread_id == 0);
}

// note: can be called on abandoned segments
static void mi_segment_span_free(mi_segment_t* segment, size_t slice_index, size_t slice_count, mi_segments_tld_t* tld) {
  mi_assert_internal(slice_index < segment->slice_entries);
  mi_span_queue_t* sq = (segment->kind == MI_SEGMENT_HUGE || mi_segment_is_abandoned(segment) 
                          ? NULL : mi_span_queue_for(slice_count,tld));
  if (slice_count==0) slice_count = 1;
  mi_assert_internal(slice_index + slice_count - 1 < segment->slice_entries);

  // set first and last slice (the intermediates can be undetermined)
  mi_slice_t* slice = &segment->slices[slice_index];
  slice->slice_count = (uint32_t)slice_count;
  mi_assert_internal(slice->slice_count == slice_count); // no overflow?
  slice->slice_offset = 0;
  if (slice_count > 1) {
    mi_slice_t* last = &segment->slices[slice_index + slice_count - 1];
    last->slice_count = 0;
    last->slice_offset = (uint32_t)(sizeof(mi_page_t)*(slice_count - 1));
    last->xblock_size = 0;
  }

  // perhaps decommit
  mi_segment_perhaps_decommit(segment,mi_slice_start(slice),slice_count*MI_SEGMENT_SLICE_SIZE,tld->stats);
  
  // and push it on the free page queue (if it was not a huge page)
  if (sq != NULL) mi_span_queue_push( sq, slice );
             else slice->xblock_size = 0; // mark huge page as free anyways
}

/*
// called from reclaim to add existing free spans
static void mi_segment_span_add_free(mi_slice_t* slice, mi_segments_tld_t* tld) {
  mi_segment_t* segment = _mi_ptr_segment(slice);
  mi_assert_internal(slice->xblock_size==0 && slice->slice_count>0 && slice->slice_offset==0);
  size_t slice_index = mi_slice_index(slice);
  mi_segment_span_free(segment,slice_index,slice->slice_count,tld);
}
*/

static void mi_segment_span_remove_from_queue(mi_slice_t* slice, mi_segments_tld_t* tld) {
  mi_assert_internal(slice->slice_count > 0 && slice->slice_offset==0 && slice->xblock_size==0);
  mi_assert_internal(_mi_ptr_segment(slice)->kind != MI_SEGMENT_HUGE);
  mi_span_queue_t* sq = mi_span_queue_for(slice->slice_count, tld);
  mi_span_queue_delete(sq, slice);
}

// note: can be called on abandoned segments
static mi_slice_t* mi_segment_span_free_coalesce(mi_slice_t* slice, mi_segments_tld_t* tld) {
  mi_assert_internal(slice != NULL && slice->slice_count > 0 && slice->slice_offset == 0);
  mi_segment_t* segment = _mi_ptr_segment(slice);
  bool is_abandoned = mi_segment_is_abandoned(segment);

  // for huge pages, just mark as free but don't add to the queues
  if (segment->kind == MI_SEGMENT_HUGE) {
    mi_assert_internal(segment->used == 1);  // decreased right after this call in `mi_segment_page_clear`
    slice->xblock_size = 0;  // mark as free anyways
    // we should mark the last slice `xblock_size=0` now to maintain invariants but we skip it to 
    // avoid a possible cache miss (and the segment is about to be freed)
    return slice;
  }

  // otherwise coalesce the span and add to the free span queues
  size_t slice_count = slice->slice_count;
  mi_slice_t* next = slice + slice->slice_count;
  mi_assert_internal(next <= mi_segment_slices_end(segment));
  if (next < mi_segment_slices_end(segment) && next->xblock_size==0) {
    // free next block -- remove it from free and merge
    mi_assert_internal(next->slice_count > 0 && next->slice_offset==0);
    slice_count += next->slice_count; // extend
    if (!is_abandoned) { mi_segment_span_remove_from_queue(next, tld); }
  }
  if (slice > segment->slices) {
    mi_slice_t* prev = mi_slice_first(slice - 1);
    mi_assert_internal(prev >= segment->slices);
    if (prev->xblock_size==0) {
      // free previous slice -- remove it from free and merge
      mi_assert_internal(prev->slice_count > 0 && prev->slice_offset==0);
      slice_count += prev->slice_count;
      if (!is_abandoned) { mi_segment_span_remove_from_queue(prev, tld); }
      slice = prev;
    }
  }

  // and add the new free page
  mi_segment_span_free(segment, mi_slice_index(slice), slice_count, tld);
  return slice;
}


static void mi_segment_slice_split(mi_segment_t* segment, mi_slice_t* slice, size_t slice_count, mi_segments_tld_t* tld) {
  mi_assert_internal(_mi_ptr_segment(slice)==segment);
  mi_assert_internal(slice->slice_count >= slice_count);
  mi_assert_internal(slice->xblock_size > 0); // no more in free queue
  if (slice->slice_count <= slice_count) return;
  mi_assert_internal(segment->kind != MI_SEGMENT_HUGE);
  size_t next_index = mi_slice_index(slice) + slice_count;
  size_t next_count = slice->slice_count - slice_count;
  mi_segment_span_free(segment, next_index, next_count, tld);
  slice->slice_count = (uint32_t)slice_count;
}


static mi_page_t* mi_segment_span_allocate(mi_segment_t* segment, size_t slice_index, size_t slice_count, mi_segments_tld_t* tld) {
  mi_assert_internal(slice_index < segment->slice_entries);
  mi_slice_t* slice = &segment->slices[slice_index];
  mi_assert_internal(slice->xblock_size==0 || slice->xblock_size==1);
  slice->slice_offset = 0;
  slice->slice_count = (uint32_t)slice_count;
  mi_assert_internal(slice->slice_count == slice_count);
  const size_t bsize = slice_count * MI_SEGMENT_SLICE_SIZE;
  slice->xblock_size = (uint32_t)(bsize >= MI_HUGE_BLOCK_SIZE ? MI_HUGE_BLOCK_SIZE : bsize);
  mi_page_t*  page = mi_slice_to_page(slice);
  mi_assert_internal(mi_page_block_size(page) == bsize);

  // set slice back pointers for the first MI_MAX_SLICE_OFFSET entries
  size_t extra = slice_count-1;
  if (extra > MI_MAX_SLICE_OFFSET) extra = MI_MAX_SLICE_OFFSET;
  if (slice_index + extra >= segment->slice_entries) extra = segment->slice_entries - slice_index - 1;  // huge objects may have more slices than avaiable entries in the segment->slices
  slice++;
  for (size_t i = 1; i <= extra; i++, slice++) {
    slice->slice_offset = (uint32_t)(sizeof(mi_slice_t)*i);
    slice->slice_count = 0;
    slice->xblock_size = 1;
  }

  // and also for the last one (if not set already) (the last one is needed for coalescing)
  mi_slice_t* last = &segment->slices[slice_index + slice_count - 1];
  if (last < mi_segment_slices_end(segment) && last >= slice) {
    last->slice_offset = (uint32_t)(sizeof(mi_slice_t)*(slice_count-1));
    last->slice_count = 0;
    last->xblock_size = 1;
  }

  // ensure the memory is committed
  mi_segment_ensure_committed(segment, _mi_page_start(segment,page,NULL), slice_count * MI_SEGMENT_SLICE_SIZE, tld->stats);
  page->is_reset = false;
  page->is_committed = true;
  segment->used++;
  return page;
}

static mi_page_t* mi_segments_page_find_and_allocate(size_t slice_count, mi_segments_tld_t* tld) {
  mi_assert_internal(slice_count*MI_SEGMENT_SLICE_SIZE <= MI_LARGE_OBJ_SIZE_MAX);
  // search from best fit up
  mi_span_queue_t* sq = mi_span_queue_for(slice_count, tld);
  if (slice_count == 0) slice_count = 1;
  while (sq <= &tld->spans[MI_SEGMENT_BIN_MAX]) {
    for (mi_slice_t* slice = sq->first; slice != NULL; slice = slice->next) {
      if (slice->slice_count >= slice_count) {
        // found one
        mi_span_queue_delete(sq, slice);
        mi_segment_t* segment = _mi_ptr_segment(slice);
        if (slice->slice_count > slice_count) {
          mi_segment_slice_split(segment, slice, slice_count, tld);
        }
        mi_assert_internal(slice != NULL && slice->slice_count == slice_count && slice->xblock_size > 0);
        return mi_segment_span_allocate(segment, mi_slice_index(slice), slice->slice_count, tld);
      }
    }
    sq++;
  }
  // could not find a page..
  return NULL;
}


/* -----------------------------------------------------------
   Segment allocation
----------------------------------------------------------- */

// Allocate a segment from the OS aligned to `MI_SEGMENT_SIZE` .
static mi_segment_t* mi_segment_init(mi_segment_t* segment, size_t required, mi_segments_tld_t* tld, mi_os_tld_t* os_tld, mi_page_t** huge_page)
{
  mi_assert_internal((required==0 && huge_page==NULL) || (required>0 && huge_page != NULL));
  mi_assert_internal((segment==NULL) || (segment!=NULL && required==0));
  // calculate needed sizes first
  size_t info_slices;
  size_t pre_size;
  const size_t segment_slices = mi_segment_calculate_slices(required, &pre_size, &info_slices);
  const size_t slice_entries = (segment_slices > MI_SLICES_PER_SEGMENT ? MI_SLICES_PER_SEGMENT : segment_slices);
  const size_t segment_size = segment_slices * MI_SEGMENT_SLICE_SIZE;

  // Commit eagerly only if not the first N lazy segments (to reduce impact of many threads that allocate just a little)
  const bool eager_delay = (tld->count < (size_t)mi_option_get(mi_option_eager_commit_delay));
  const bool eager = !eager_delay && mi_option_is_enabled(mi_option_eager_commit);
  bool commit = eager || (required > 0); 
  
  // Try to get from our cache first
  bool is_zero = false;
  const bool commit_info_still_good = (segment != NULL);
  if (segment==NULL) {
    // Allocate the segment from the OS
    bool mem_large = (!eager_delay && (MI_SECURE==0)); // only allow large OS pages once we are no longer lazy    
    size_t memid = 0;
    // segment = (mi_segment_t*)_mi_os_alloc_aligned(segment_size, MI_SEGMENT_SIZE, commit, &mem_large, os_tld);
    segment = (mi_segment_t*)_mi_arena_alloc_aligned(segment_size, MI_SEGMENT_SIZE, &commit, &mem_large, &is_zero, &memid, os_tld);

    if (segment == NULL) return NULL;  // failed to allocate
    mi_assert_internal(segment != NULL && (uintptr_t)segment % MI_SEGMENT_SIZE == 0);
    if (!commit) {
      // at least commit the info slices
      mi_assert_internal(MI_COMMIT_SIZE > info_slices*MI_SEGMENT_SLICE_SIZE);
      bool ok = _mi_os_commit(segment, MI_COMMIT_SIZE, &is_zero, tld->stats);
      if (!ok) return NULL; // failed to commit
    }
    segment->memid = memid;
    segment->mem_is_fixed = mem_large;
    segment->mem_is_committed = commit;
    mi_segments_track_size((long)(segment_size), tld);
    mi_segment_map_allocated_at(segment);
  }

  // zero the segment info? -- not always needed as it is zero initialized from the OS 
  if (!is_zero) {
    ptrdiff_t ofs = offsetof(mi_segment_t, next);
    size_t    prefix = offsetof(mi_segment_t, slices) - ofs;
    memset((uint8_t*)segment+ofs, 0, prefix + sizeof(mi_slice_t)*segment_slices);
  }

  if (!commit_info_still_good) {
    segment->commit_mask = (!commit ? 0x01 : ~((uintptr_t)0)); // on lazy commit, the initial part is always committed
    segment->allow_decommit = mi_option_is_enabled(mi_option_allow_decommit);
    segment->decommit_expire = 0;
    segment->decommit_mask = 0;
  }

  // initialize segment info
  segment->segment_slices = segment_slices;
  segment->segment_info_slices = info_slices;
  segment->thread_id = _mi_thread_id();
  segment->cookie = _mi_ptr_cookie(segment);
  segment->slice_entries = slice_entries;
  segment->kind = (required == 0 ? MI_SEGMENT_NORMAL : MI_SEGMENT_HUGE);

  // memset(segment->slices, 0, sizeof(mi_slice_t)*(info_slices+1));
  _mi_stat_increase(&tld->stats->page_committed, mi_segment_info_size(segment));

  // set up guard pages
  if (MI_SECURE>0) {
    // in secure mode, we set up a protected page in between the segment info
    // and the page data
    size_t os_page_size = _mi_os_page_size();    
    mi_assert_internal(mi_segment_info_size(segment) - os_page_size >= pre_size);
    _mi_os_protect((uint8_t*)segment + mi_segment_info_size(segment) - os_page_size, os_page_size);
    uint8_t* end = (uint8_t*)segment + mi_segment_size(segment) - os_page_size;
    mi_segment_ensure_committed(segment, end, os_page_size, tld->stats);
    _mi_os_protect(end, os_page_size);
    if (slice_entries == segment_slices) segment->slice_entries--; // don't use the last slice :-(
  }

  // reserve first slices for segment info
  mi_segment_span_allocate(segment, 0, info_slices, tld);
  mi_assert_internal(segment->used == 1);
  segment->used = 0; // don't count our internal slices towards usage
  
  // initialize initial free pages
  if (segment->kind == MI_SEGMENT_NORMAL) { // not a huge page
    mi_assert_internal(huge_page==NULL);
    mi_segment_span_free(segment, info_slices, segment->slice_entries - info_slices, tld);
  }
  else {
    mi_assert_internal(huge_page!=NULL);
    *huge_page = mi_segment_span_allocate(segment, info_slices, segment_slices - info_slices, tld);
  }

  mi_assert_expensive(mi_segment_is_valid(segment,tld));
  return segment;
}


// Allocate a segment from the OS aligned to `MI_SEGMENT_SIZE` .
static mi_segment_t* mi_segment_alloc(size_t required, mi_segments_tld_t* tld, mi_os_tld_t* os_tld, mi_page_t** huge_page) {
  return mi_segment_init(NULL, required, tld, os_tld, huge_page);
}


static void mi_segment_free(mi_segment_t* segment, bool force, mi_segments_tld_t* tld) {
  mi_assert_internal(segment != NULL);
  mi_assert_internal(segment->next == NULL);
  mi_assert_internal(segment->used == 0);

  // Remove the free pages
  mi_slice_t* slice = &segment->slices[0];
  const mi_slice_t* end = mi_segment_slices_end(segment);
  size_t page_count = 0;
  while (slice < end) {
    mi_assert_internal(slice->slice_count > 0);
    mi_assert_internal(slice->slice_offset == 0);
    mi_assert_internal(mi_slice_index(slice)==0 || slice->xblock_size == 0); // no more used pages ..
    if (slice->xblock_size == 0 && segment->kind != MI_SEGMENT_HUGE) {
      mi_segment_span_remove_from_queue(slice, tld);
    }
    page_count++;
    slice = slice + slice->slice_count;
  }
  mi_assert_internal(page_count == 2); // first page is allocated by the segment itself

  // stats
  _mi_stat_decrease(&tld->stats->page_committed, mi_segment_info_size(segment));

  if (!force && mi_segment_cache_push(segment, tld)) {
    // it is put in our cache
  }
  else {
    // otherwise return it to the OS
    mi_segment_os_free(segment,  tld);
  }
}

<<<<<<< HEAD
=======
/* -----------------------------------------------------------
  Free page management inside a segment
----------------------------------------------------------- */


static bool mi_segment_has_free(const mi_segment_t* segment) {
  return (segment->used < segment->capacity);
}

static bool mi_segment_page_claim(mi_segment_t* segment, mi_page_t* page, mi_segments_tld_t* tld) {
  mi_assert_internal(_mi_page_segment(page) == segment);
  mi_assert_internal(!page->segment_in_use);
  mi_pages_reset_remove(page, tld);
  // check commit
  if (!page->is_committed) {
    mi_assert_internal(!segment->mem_is_fixed);
    mi_assert_internal(!page->is_reset);    
    size_t psize;
    uint8_t* start = mi_segment_raw_page_start(segment, page, &psize);
    bool is_zero = false;
    const size_t gsize = (MI_SECURE >= 2 ? _mi_os_page_size() : 0);
    bool ok = _mi_mem_commit(start, psize + gsize, &is_zero, tld->os);
    if (!ok) return false; // failed to commit!
    if (gsize > 0) { mi_segment_protect_range(start + psize, gsize, true); }
    if (is_zero) { page->is_zero_init = true; }
    page->is_committed = true;
  }
  // set in-use before doing unreset to prevent delayed reset
  page->segment_in_use = true;
  segment->used++;
  // check reset
  if (page->is_reset) {
    mi_page_unreset(segment, page, 0, tld); // todo: only unreset the part that was reset?
  }
  mi_assert_internal(page->segment_in_use);
  mi_assert_internal(segment->used <= segment->capacity);
  if (segment->used == segment->capacity && segment->page_kind <= MI_PAGE_MEDIUM) {
    // if no more free pages, remove from the queue
    mi_assert_internal(!mi_segment_has_free(segment));
    mi_segment_remove_from_free_queue(segment, tld);
  }
  return true;
}

>>>>>>> 097c007b

/* -----------------------------------------------------------
   Page Free
----------------------------------------------------------- */

static void mi_segment_abandon(mi_segment_t* segment, mi_segments_tld_t* tld);

// note: can be called on abandoned pages
static mi_slice_t* mi_segment_page_clear(mi_page_t* page, mi_segments_tld_t* tld) {
  mi_assert_internal(page->xblock_size > 0);
  mi_assert_internal(mi_page_all_free(page));
  mi_segment_t* segment = _mi_ptr_segment(page);
  mi_assert_internal(segment->used > 0);
  
  size_t inuse = page->capacity * mi_page_block_size(page);
  _mi_stat_decrease(&tld->stats->page_committed, inuse);
  _mi_stat_decrease(&tld->stats->pages, 1);

  // reset the page memory to reduce memory pressure?
  if (!segment->mem_is_fixed && !page->is_reset && mi_option_is_enabled(mi_option_page_reset)) {
    size_t psize;
    uint8_t* start = _mi_page_start(segment, page, &psize);
    page->is_reset = true;
    _mi_os_reset(start, psize, tld->stats);
  }

  // zero the page data, but not the segment fields
  page->is_zero_init = false;
  ptrdiff_t ofs = offsetof(mi_page_t, capacity);
  memset((uint8_t*)page + ofs, 0, sizeof(*page) - ofs);
  page->xblock_size = 1;

  // and free it
  mi_slice_t* slice = mi_segment_span_free_coalesce(mi_page_to_slice(page), tld);  
  segment->used--;
  // cannot assert segment valid as it is called during reclaim
  // mi_assert_expensive(mi_segment_is_valid(segment, tld));
  return slice;
}

void _mi_segment_page_free(mi_page_t* page, bool force, mi_segments_tld_t* tld)
{
  mi_assert(page != NULL);

  mi_segment_t* segment = _mi_page_segment(page);
  mi_assert_expensive(mi_segment_is_valid(segment,tld));

  // mark it as free now
  mi_segment_page_clear(page, tld);
  mi_assert_expensive(mi_segment_is_valid(segment, tld));

  if (segment->used == 0) {
    // no more used pages; remove from the free list and free the segment
    mi_segment_free(segment, force, tld);
  }
  else if (segment->used == segment->abandoned) {
    // only abandoned pages; remove from free list and abandon
    mi_segment_abandon(segment,tld);
  }
}


/* -----------------------------------------------------------
Abandonment

When threads terminate, they can leave segments with
live blocks (reached through other threads). Such segments
are "abandoned" and will be reclaimed by other threads to
reuse their pages and/or free them eventually

We maintain a global list of abandoned segments that are
reclaimed on demand. Since this is shared among threads
the implementation needs to avoid the A-B-A problem on
popping abandoned segments: <https://en.wikipedia.org/wiki/ABA_problem>
We use tagged pointers to avoid accidentially identifying
reused segments, much like stamped references in Java.
Secondly, we maintain a reader counter to avoid resetting
or decommitting segments that have a pending read operation.

Note: the current implementation is one possible design;
another way might be to keep track of abandoned segments
in the regions. This would have the advantage of keeping
all concurrent code in one place and not needing to deal
with ABA issues. The drawback is that it is unclear how to
scan abandoned segments efficiently in that case as they
would be spread among all other segments in the regions.
----------------------------------------------------------- */

// Use the bottom 20-bits (on 64-bit) of the aligned segment pointers
// to put in a tag that increments on update to avoid the A-B-A problem.
#define MI_TAGGED_MASK   MI_SEGMENT_MASK
typedef uintptr_t        mi_tagged_segment_t;

static mi_segment_t* mi_tagged_segment_ptr(mi_tagged_segment_t ts) {
  return (mi_segment_t*)(ts & ~MI_TAGGED_MASK);
}

static mi_tagged_segment_t mi_tagged_segment(mi_segment_t* segment, mi_tagged_segment_t ts) {
  mi_assert_internal(((uintptr_t)segment & MI_TAGGED_MASK) == 0);
  uintptr_t tag = ((ts & MI_TAGGED_MASK) + 1) & MI_TAGGED_MASK;
  return ((uintptr_t)segment | tag);
}

// This is a list of visited abandoned pages that were full at the time.
// this list migrates to `abandoned` when that becomes NULL. The use of
// this list reduces contention and the rate at which segments are visited.
static mi_decl_cache_align volatile _Atomic(mi_segment_t*)       abandoned_visited; // = NULL

// The abandoned page list (tagged as it supports pop)
static mi_decl_cache_align volatile _Atomic(mi_tagged_segment_t) abandoned;         // = NULL

// We also maintain a count of current readers of the abandoned list
// in order to prevent resetting/decommitting segment memory if it might
// still be read.
static mi_decl_cache_align volatile _Atomic(uintptr_t)           abandoned_readers; // = 0

// Push on the visited list
static void mi_abandoned_visited_push(mi_segment_t* segment) {
  mi_assert_internal(segment->thread_id == 0);
  mi_assert_internal(segment->abandoned_next == NULL);
  mi_assert_internal(segment->next == NULL);
  mi_assert_internal(segment->used > 0);
  mi_segment_t* anext;
  do {
    anext = mi_atomic_read_ptr_relaxed(mi_segment_t, &abandoned_visited);
    segment->abandoned_next = anext;
  } while (!mi_atomic_cas_ptr_weak(mi_segment_t, &abandoned_visited, segment, anext));
}

// Move the visited list to the abandoned list.
static bool mi_abandoned_visited_revisit(void)
{
  // quick check if the visited list is empty
  if (mi_atomic_read_ptr_relaxed(mi_segment_t,&abandoned_visited)==NULL) return false;

  // grab the whole visited list
  mi_segment_t* first = mi_atomic_exchange_ptr(mi_segment_t, &abandoned_visited, NULL);
  if (first == NULL) return false;

  // first try to swap directly if the abandoned list happens to be NULL
  const mi_tagged_segment_t ts = mi_atomic_read_relaxed(&abandoned);
  mi_tagged_segment_t afirst;
  if (mi_tagged_segment_ptr(ts)==NULL) {
    afirst = mi_tagged_segment(first, ts);
    if (mi_atomic_cas_strong(&abandoned, afirst, ts)) return true;
  }

  // find the last element of the visited list: O(n)
  mi_segment_t* last = first;
  while (last->abandoned_next != NULL) {
    last = last->abandoned_next;
  }

  // and atomically prepend to the abandoned list
  // (no need to increase the readers as we don't access the abandoned segments)
  mi_tagged_segment_t anext;
  do {
    anext = mi_atomic_read_relaxed(&abandoned);
    last->abandoned_next = mi_tagged_segment_ptr(anext);
    afirst = mi_tagged_segment(first, anext);
  } while (!mi_atomic_cas_weak(&abandoned, afirst, anext));
  return true;
}

// Push on the abandoned list.
static void mi_abandoned_push(mi_segment_t* segment) {
  mi_assert_internal(segment->thread_id == 0);
  mi_assert_internal(segment->abandoned_next == NULL);
  mi_assert_internal(segment->next == NULL);
  mi_assert_internal(segment->used > 0);
  mi_tagged_segment_t ts;
  mi_tagged_segment_t next;
  do {
    ts = mi_atomic_read_relaxed(&abandoned);
    segment->abandoned_next = mi_tagged_segment_ptr(ts);
    next = mi_tagged_segment(segment, ts);
  } while (!mi_atomic_cas_weak(&abandoned, next, ts));
}

// Wait until there are no more pending reads on segments that used to be in the abandoned list
// called for example from `arena.c` before decommitting
void _mi_abandoned_await_readers(void) {
  uintptr_t n;
  do {
    n = mi_atomic_read(&abandoned_readers);
    if (n != 0) mi_atomic_yield();
  } while (n != 0);
}

// Pop from the abandoned list
static mi_segment_t* mi_abandoned_pop(void) {
  mi_segment_t* segment;
  // Check efficiently if it is empty (or if the visited list needs to be moved)
  mi_tagged_segment_t ts = mi_atomic_read_relaxed(&abandoned);
  segment = mi_tagged_segment_ptr(ts);
  if (mi_likely(segment == NULL)) {
    if (mi_likely(!mi_abandoned_visited_revisit())) { // try to swap in the visited list on NULL
      return NULL;
    }
  }

  // Do a pop. We use a reader count to prevent
  // a segment to be decommitted while a read is still pending,
  // and a tagged pointer to prevent A-B-A link corruption.  
  mi_atomic_increment(&abandoned_readers);  // ensure no segment gets decommitted
  mi_tagged_segment_t next = 0;
  do {
    ts = mi_atomic_read_relaxed(&abandoned);
    segment = mi_tagged_segment_ptr(ts);
    if (segment != NULL) {
      next = mi_tagged_segment(segment->abandoned_next, ts); // note: reads the segment's `abandoned_next` field so should not be decommitted
    }
  } while (segment != NULL && !mi_atomic_cas_weak(&abandoned, next, ts));
  mi_atomic_decrement(&abandoned_readers);  // release reader lock
  if (segment != NULL) {
    segment->abandoned_next = NULL;
  }
  return segment;
}

/* -----------------------------------------------------------
   Abandon segment/page
----------------------------------------------------------- */

static void mi_segment_abandon(mi_segment_t* segment, mi_segments_tld_t* tld) {
  mi_assert_internal(segment->used == segment->abandoned);
  mi_assert_internal(segment->used > 0);
  mi_assert_internal(segment->abandoned_next == NULL);
  mi_assert_internal(segment->abandoned_visits == 0);
  mi_assert_expensive(mi_segment_is_valid(segment,tld));
  
  // remove the free pages from the free page queues
  mi_slice_t* slice = &segment->slices[0];
  const mi_slice_t* end = mi_segment_slices_end(segment);
  while (slice < end) {
    mi_assert_internal(slice->slice_count > 0);
    mi_assert_internal(slice->slice_offset == 0);
    if (slice->xblock_size == 0) { // a free page
      mi_segment_span_remove_from_queue(slice,tld);
      slice->xblock_size = 0; // but keep it free
    }
    slice = slice + slice->slice_count;
  }

  // perform delayed decommits
  mi_segment_delayed_decommit(segment, mi_option_is_enabled(mi_option_abandoned_page_reset) /* force? */, tld->stats);    
  
  // all pages in the segment are abandoned; add it to the abandoned list
  _mi_stat_increase(&tld->stats->segments_abandoned, 1);
  mi_segments_track_size(-((long)mi_segment_size(segment)), tld);
  segment->thread_id = 0;
  segment->abandoned_next = NULL;
  segment->abandoned_visits = 1;   // from 0 to 1 to signify it is abandoned
  mi_abandoned_push(segment);
}

void _mi_segment_page_abandon(mi_page_t* page, mi_segments_tld_t* tld) {
  mi_assert(page != NULL);
  mi_assert_internal(mi_page_thread_free_flag(page)==MI_NEVER_DELAYED_FREE);
  mi_assert_internal(mi_page_heap(page) == NULL);
  mi_segment_t* segment = _mi_page_segment(page);

  mi_assert_expensive(mi_segment_is_valid(segment,tld));
  segment->abandoned++;  

  _mi_stat_increase(&tld->stats->pages_abandoned, 1);
  mi_assert_internal(segment->abandoned <= segment->used);
  if (segment->used == segment->abandoned) {
    // all pages are abandoned, abandon the entire segment
    mi_segment_abandon(segment, tld);
  }
}

/* -----------------------------------------------------------
  Reclaim abandoned pages
----------------------------------------------------------- */

static mi_slice_t* mi_slices_start_iterate(mi_segment_t* segment, const mi_slice_t** end) {
  mi_slice_t* slice = &segment->slices[0];
  *end = mi_segment_slices_end(segment);
  mi_assert_internal(slice->slice_count>0 && slice->xblock_size>0); // segment allocated page
  slice = slice + slice->slice_count; // skip the first segment allocated page
  return slice;
}

// Possibly free pages and check if free space is available
static bool mi_segment_check_free(mi_segment_t* segment, size_t slices_needed, size_t block_size, mi_segments_tld_t* tld) 
{
  mi_assert_internal(block_size < MI_HUGE_BLOCK_SIZE);
  mi_assert_internal(mi_segment_is_abandoned(segment));
  bool has_page = false;
  
  // for all slices
  const mi_slice_t* end;
  mi_slice_t* slice = mi_slices_start_iterate(segment, &end);
  while (slice < end) {
    mi_assert_internal(slice->slice_count > 0);
    mi_assert_internal(slice->slice_offset == 0);
    if (mi_slice_is_used(slice)) { // used page
      // ensure used count is up to date and collect potential concurrent frees
      mi_page_t* const page = mi_slice_to_page(slice);
      _mi_page_free_collect(page, false);
      if (mi_page_all_free(page)) {
        // if this page is all free now, free it without adding to any queues (yet) 
        mi_assert_internal(page->next == NULL && page->prev==NULL);
        segment->abandoned--;
        slice = mi_segment_page_clear(page, tld); // re-assign slice due to coalesce!
        mi_assert_internal(!mi_slice_is_used(slice));
        if (slice->slice_count >= slices_needed) {
          has_page = true;
        }
      }
      else {
        if (page->xblock_size == block_size && mi_page_has_any_available(page)) {
          // a page has available free blocks of the right size
          has_page = true;
        }
      }      
    }
    else {
      // empty span
      if (slice->slice_count >= slices_needed) {
        has_page = true;
      }
    }
    slice = slice + slice->slice_count;
  }
  return has_page;
}

// Reclaim an abandoned segment; returns NULL if the segment was freed
// set `right_page_reclaimed` to `true` if it reclaimed a page of the right `block_size` that was not full.
static mi_segment_t* mi_segment_reclaim(mi_segment_t* segment, mi_heap_t* heap, size_t requested_block_size, bool* right_page_reclaimed, mi_segments_tld_t* tld) {
  mi_assert_internal(segment->abandoned_next == NULL);
  mi_assert_expensive(mi_segment_is_valid(segment, tld));
  if (right_page_reclaimed != NULL) { *right_page_reclaimed = false; }

  segment->thread_id = _mi_thread_id();
  segment->abandoned_visits = 0;
  mi_segments_track_size((long)mi_segment_size(segment), tld);
  mi_assert_internal(segment->next == NULL);
  _mi_stat_decrease(&tld->stats->segments_abandoned, 1);
  
  // for all slices
  const mi_slice_t* end;
  mi_slice_t* slice = mi_slices_start_iterate(segment, &end);
  while (slice < end) {
    mi_assert_internal(slice->slice_count > 0);
    mi_assert_internal(slice->slice_offset == 0);
    if (mi_slice_is_used(slice)) {
      // in use: reclaim the page in our heap
      mi_page_t* page = mi_slice_to_page(slice);
      mi_assert_internal(!page->is_reset);
      mi_assert_internal(page->is_committed);
      mi_assert_internal(mi_page_thread_free_flag(page)==MI_NEVER_DELAYED_FREE);
      mi_assert_internal(mi_page_heap(page) == NULL);
      mi_assert_internal(page->next == NULL && page->prev==NULL);
      _mi_stat_decrease(&tld->stats->pages_abandoned, 1);
      segment->abandoned--;
      // set the heap again and allow delayed free again
      mi_page_set_heap(page, heap);
      _mi_page_use_delayed_free(page, MI_USE_DELAYED_FREE, true); // override never (after heap is set)
      _mi_page_free_collect(page, false); // ensure used count is up to date
      if (mi_page_all_free(page)) {
        // if everything free by now, free the page
        slice = mi_segment_page_clear(page, tld);   // set slice again due to coalesceing
      }
      else {
        // otherwise reclaim it into the heap
        _mi_page_reclaim(heap, page);
        if (requested_block_size == page->xblock_size && mi_page_has_any_available(page)) {
          if (right_page_reclaimed != NULL) { *right_page_reclaimed = true; }
        }
      }
    }
    else {
      // the span is free, add it to our page queues
      slice = mi_segment_span_free_coalesce(slice, tld); // set slice again due to coalesceing
    }
    mi_assert_internal(slice->slice_count>0 && slice->slice_offset==0);
    slice = slice + slice->slice_count;
  }

  mi_assert(segment->abandoned == 0);
  if (segment->used == 0) {  // due to page_clear
    mi_assert_internal(right_page_reclaimed == NULL || !(*right_page_reclaimed));
    mi_segment_free(segment, false, tld);
    return NULL;
  }
  else {
    return segment;
  }
}


void _mi_abandoned_reclaim_all(mi_heap_t* heap, mi_segments_tld_t* tld) {
  mi_segment_t* segment;
  while ((segment = mi_abandoned_pop()) != NULL) {
    mi_segment_reclaim(segment, heap, 0, NULL, tld);
  }
}

static mi_segment_t* mi_segment_try_reclaim(mi_heap_t* heap, size_t needed_slices, size_t block_size, bool* reclaimed, mi_segments_tld_t* tld)
{
  *reclaimed = false;
  mi_segment_t* segment;
  int max_tries = 8;     // limit the work to bound allocation times
  while ((max_tries-- > 0) && ((segment = mi_abandoned_pop()) != NULL)) {
    segment->abandoned_visits++;
    bool has_page = mi_segment_check_free(segment,needed_slices,block_size,tld); // try to free up pages (due to concurrent frees)
    if (segment->used == 0) {
      // free the segment (by forced reclaim) to make it available to other threads.
      // note1: we prefer to free a segment as that might lead to reclaiming another
      // segment that is still partially used.
      // note2: we could in principle optimize this by skipping reclaim and directly
      // freeing but that would violate some invariants temporarily)
      mi_segment_reclaim(segment, heap, 0, NULL, tld);
    }
    else if (has_page) {
      // found a large enough free span, or a page of the right block_size with free space 
      // we return the result of reclaim (which is usually `segment`) as it might free
      // the segment due to concurrent frees (in which case `NULL` is returned).
      return mi_segment_reclaim(segment, heap, block_size, reclaimed, tld);
    }
    else if (segment->abandoned_visits > 3) {  
      // always reclaim on 3rd visit to limit the abandoned queue length.
      mi_segment_reclaim(segment, heap, 0, NULL, tld);
    }
    else {
      // otherwise, push on the visited list so it gets not looked at too quickly again
      mi_segment_delayed_decommit(segment, false, tld->stats); // decommit if needed
      mi_abandoned_visited_push(segment);
    }
  }
  return NULL;
}


/* -----------------------------------------------------------
   Reclaim or allocate
----------------------------------------------------------- */

static mi_segment_t* mi_segment_reclaim_or_alloc(mi_heap_t* heap, size_t needed_slices, size_t block_size, mi_segments_tld_t* tld, mi_os_tld_t* os_tld) 
{
  mi_assert_internal(block_size < MI_HUGE_BLOCK_SIZE);
  mi_assert_internal(block_size <= MI_LARGE_OBJ_SIZE_MAX);
  // 1. try to get a segment from our cache
  mi_segment_t* segment = mi_segment_cache_pop(MI_SEGMENT_SIZE, tld);
  if (segment != NULL) {
    mi_segment_init(segment, 0, tld, os_tld, NULL);
    return segment;
  }
  // 2. try to reclaim an abandoned segment
  bool reclaimed;
  segment = mi_segment_try_reclaim(heap, needed_slices, block_size, &reclaimed, tld);
  if (reclaimed) {
    // reclaimed the right page right into the heap
    mi_assert_internal(segment != NULL);
    return NULL; // pretend out-of-memory as the page will be in the page queue of the heap with available blocks
  }
  else if (segment != NULL) {
    // reclaimed a segment with a large enough empty span in it
    return segment;
  }
  // 3. otherwise allocate a fresh segment
  return mi_segment_alloc(0, tld, os_tld, NULL);  
}


/* -----------------------------------------------------------
   Page allocation
----------------------------------------------------------- */

static mi_page_t* mi_segments_page_alloc(mi_heap_t* heap, mi_page_kind_t page_kind, size_t required, size_t block_size, mi_segments_tld_t* tld, mi_os_tld_t* os_tld)
{
  mi_assert_internal(required <= MI_LARGE_OBJ_SIZE_MAX && page_kind <= MI_PAGE_LARGE);

  // find a free page
  size_t page_size = _mi_align_up(required, (required > MI_MEDIUM_PAGE_SIZE ? MI_MEDIUM_PAGE_SIZE : MI_SEGMENT_SLICE_SIZE));
  size_t slices_needed = page_size / MI_SEGMENT_SLICE_SIZE;
  mi_assert_internal(slices_needed * MI_SEGMENT_SLICE_SIZE == page_size);
  mi_page_t* page = mi_segments_page_find_and_allocate(slices_needed, tld); //(required <= MI_SMALL_SIZE_MAX ? 0 : slices_needed), tld);
  if (page==NULL) {
    // no free page, allocate a new segment and try again
    if (mi_segment_reclaim_or_alloc(heap, slices_needed, block_size, tld, os_tld) == NULL) {
      // OOM or reclaimed a good page in the heap
      return NULL;  
    }
    else {
      // otherwise try again
      return mi_segments_page_alloc(heap, page_kind, required, block_size, tld, os_tld);
    }
  }
  mi_assert_internal(page != NULL && page->slice_count*MI_SEGMENT_SLICE_SIZE == page_size);
  mi_assert_internal(_mi_ptr_segment(page)->thread_id == _mi_thread_id());
  mi_segment_delayed_decommit(_mi_ptr_segment(page), false, tld->stats);
  return page;
}



/* -----------------------------------------------------------
   Huge page allocation
----------------------------------------------------------- */

static mi_page_t* mi_segment_huge_page_alloc(size_t size, mi_segments_tld_t* tld, mi_os_tld_t* os_tld)
{
  mi_page_t* page = NULL;
  mi_segment_t* segment = mi_segment_alloc(size,tld,os_tld,&page);
  if (segment == NULL || page==NULL) return NULL;
  mi_assert_internal(segment->used==1);
  mi_assert_internal(mi_page_block_size(page) >= size);
  segment->thread_id = 0; // huge segments are immediately abandoned
  return page;
}

// free huge block from another thread
void _mi_segment_huge_page_free(mi_segment_t* segment, mi_page_t* page, mi_block_t* block) {
  // huge page segments are always abandoned and can be freed immediately by any thread
  mi_assert_internal(segment->kind==MI_SEGMENT_HUGE);
  mi_assert_internal(segment == _mi_page_segment(page));
  mi_assert_internal(mi_atomic_read_relaxed(&segment->thread_id)==0);

  // claim it and free
  mi_heap_t* heap = mi_heap_get_default(); // issue #221; don't use the internal get_default_heap as we need to ensure the thread is initialized.
  // paranoia: if this it the last reference, the cas should always succeed
  if (mi_atomic_cas_strong(&segment->thread_id, heap->thread_id, 0)) {
    mi_block_set_next(page, block, page->free);
    page->free = block;
    page->used--;
    page->is_zero = false;
    mi_assert(page->used == 0);
    mi_tld_t* tld = heap->tld;
    const size_t bsize = mi_page_usable_block_size(page);
    if (bsize <= MI_LARGE_OBJ_SIZE_MAX) {
      _mi_stat_decrease(&tld->stats.large, bsize); 
    }
    else {
      _mi_stat_decrease(&tld->stats.huge, bsize);
    }
    // mi_segments_track_size((long)segment->segment_size, tld);
    _mi_segment_page_free(page, true, &tld->segments);
  }
}

/* -----------------------------------------------------------
   Page allocation and free
----------------------------------------------------------- */
mi_page_t* _mi_segment_page_alloc(mi_heap_t* heap, size_t block_size, mi_segments_tld_t* tld, mi_os_tld_t* os_tld) {
  mi_page_t* page;
  if (block_size <= MI_SMALL_OBJ_SIZE_MAX) {
    page = mi_segments_page_alloc(heap,MI_PAGE_SMALL,block_size,block_size,tld,os_tld);
  }
  else if (block_size <= MI_MEDIUM_OBJ_SIZE_MAX) {
    page = mi_segments_page_alloc(heap,MI_PAGE_MEDIUM,MI_MEDIUM_PAGE_SIZE,block_size,tld, os_tld);
  }
  else if (block_size <= MI_LARGE_OBJ_SIZE_MAX) {
    page = mi_segments_page_alloc(heap,MI_PAGE_LARGE,block_size,block_size,tld, os_tld);
  }
  else {
    page = mi_segment_huge_page_alloc(block_size,tld,os_tld);
  }
  mi_assert_expensive(page == NULL || mi_segment_is_valid(_mi_page_segment(page),tld));
  return page;
}


/* -----------------------------------------------------------
  The following functions are to reliably find the segment or
  block that encompasses any pointer p (or NULL if it is not
  in any of our segments).
  We maintain a bitmap of all memory with 1 bit per MI_SEGMENT_SIZE (64MiB)
  set to 1 if it contains the segment meta data.
----------------------------------------------------------- */


#if (MI_INTPTR_SIZE==8)
#define MI_MAX_ADDRESS    ((size_t)20 << 40)  // 20TB
#else
#define MI_MAX_ADDRESS    ((size_t)2 << 30)   // 2Gb
#endif

#define MI_SEGMENT_MAP_BITS  (MI_MAX_ADDRESS / MI_SEGMENT_SIZE)
#define MI_SEGMENT_MAP_SIZE  (MI_SEGMENT_MAP_BITS / 8)
#define MI_SEGMENT_MAP_WSIZE (MI_SEGMENT_MAP_SIZE / MI_INTPTR_SIZE)

static volatile _Atomic(uintptr_t) mi_segment_map[MI_SEGMENT_MAP_WSIZE];  // 2KiB per TB with 64MiB segments

static size_t mi_segment_map_index_of(const mi_segment_t* segment, size_t* bitidx) {
  mi_assert_internal(_mi_ptr_segment(segment) == segment); // is it aligned on MI_SEGMENT_SIZE?
  uintptr_t segindex = ((uintptr_t)segment % MI_MAX_ADDRESS) / MI_SEGMENT_SIZE;
  *bitidx = segindex % (8*MI_INTPTR_SIZE);
  return (segindex / (8*MI_INTPTR_SIZE));
}

static void mi_segment_map_allocated_at(const mi_segment_t* segment) {
  size_t bitidx;
  size_t index = mi_segment_map_index_of(segment, &bitidx);
  mi_assert_internal(index < MI_SEGMENT_MAP_WSIZE);
  if (index==0) return;
  uintptr_t mask;
  uintptr_t newmask;
  do {
    mask = mi_segment_map[index];
    newmask = (mask | ((uintptr_t)1 << bitidx));
  } while (!mi_atomic_cas_weak(&mi_segment_map[index], newmask, mask));
}

static void mi_segment_map_freed_at(const mi_segment_t* segment) {
  size_t bitidx;
  size_t index = mi_segment_map_index_of(segment, &bitidx);
  mi_assert_internal(index < MI_SEGMENT_MAP_WSIZE);
  if (index == 0) return;
  uintptr_t mask;
  uintptr_t newmask;
  do {
    mask = mi_segment_map[index];
    newmask = (mask & ~((uintptr_t)1 << bitidx));
  } while (!mi_atomic_cas_weak(&mi_segment_map[index], newmask, mask));
}

// Determine the segment belonging to a pointer or NULL if it is not in a valid segment.
static mi_segment_t* _mi_segment_of(const void* p) {
  mi_segment_t* segment = _mi_ptr_segment(p);
  size_t bitidx;
  size_t index = mi_segment_map_index_of(segment, &bitidx);
  // fast path: for any pointer to valid small/medium/large object or first MI_SEGMENT_SIZE in huge
  if (mi_likely((mi_segment_map[index] & ((uintptr_t)1 << bitidx)) != 0)) {
    return segment; // yes, allocated by us
  }
  if (index==0) return NULL;
  // search downwards for the first segment in case it is an interior pointer
  // could be slow but searches in MI_INTPTR_SIZE * MI_SEGMENT_SIZE (4GiB) steps trough 
  // valid huge objects
  // note: we could maintain a lowest index to speed up the path for invalid pointers?
  size_t lobitidx;
  size_t loindex;
  uintptr_t lobits = mi_segment_map[index] & (((uintptr_t)1 << bitidx) - 1);
  if (lobits != 0) {
    loindex = index;
    lobitidx = _mi_bsr(lobits);
  }
  else {
    loindex = index - 1;
    while (loindex > 0 && mi_segment_map[loindex] == 0) loindex--;
    if (loindex==0) return NULL;
    lobitidx = _mi_bsr(mi_segment_map[loindex]);
  }
  // take difference as the addresses could be larger than the MAX_ADDRESS space.
  size_t diff = (((index - loindex) * (8*MI_INTPTR_SIZE)) + bitidx - lobitidx) * MI_SEGMENT_SIZE;
  segment = (mi_segment_t*)((uint8_t*)segment - diff);

  if (segment == NULL) return NULL;
  mi_assert_internal((void*)segment < p);
  bool cookie_ok = (_mi_ptr_cookie(segment) == segment->cookie);
  mi_assert_internal(cookie_ok);
  if (mi_unlikely(!cookie_ok)) return NULL;
  if (((uint8_t*)segment + mi_segment_size(segment)) <= (uint8_t*)p) return NULL; // outside the range
  mi_assert_internal(p >= (void*)segment && (uint8_t*)p < (uint8_t*)segment + mi_segment_size(segment));
  return segment;
}

// Is this a valid pointer in our heap?
static bool  mi_is_valid_pointer(const void* p) {
  return (_mi_segment_of(p) != NULL);
}

bool mi_is_in_heap_region(const void* p) mi_attr_noexcept {
  return mi_is_valid_pointer(p);
}

/*
// Return the full segment range belonging to a pointer
static void* mi_segment_range_of(const void* p, size_t* size) {
  mi_segment_t* segment = _mi_segment_of(p);
  if (segment == NULL) {
    if (size != NULL) *size = 0;
    return NULL;
  }
  else {
    if (size != NULL) *size = segment->segment_size;
    return segment;
  }
  mi_assert_expensive(page == NULL || mi_segment_is_valid(_mi_page_segment(page),tld));
  mi_assert_internal(page == NULL || (mi_segment_page_size(_mi_page_segment(page)) - (MI_SECURE == 0 ? 0 : _mi_os_page_size())) >= block_size);
  mi_reset_delayed(tld);
  mi_assert_internal(page == NULL || mi_page_not_in_queue(page, tld));
  return page;
}
*/<|MERGE_RESOLUTION|>--- conflicted
+++ resolved
@@ -94,7 +94,6 @@
   slice->xblock_size = 0; // free
 }
 
-<<<<<<< HEAD
 static mi_span_queue_t* mi_span_queue_for(size_t slice_count, mi_segments_tld_t* tld) {
   size_t bin = mi_slice_bin(slice_count);
   mi_span_queue_t* sq = &tld->spans[bin];
@@ -112,66 +111,6 @@
   slice->prev = NULL;
   slice->next = NULL;
   slice->xblock_size = 1; // no more free
-=======
-static void mi_segment_protect(mi_segment_t* segment, bool protect, mi_os_tld_t* tld) {
-  // add/remove guard pages
-  if (MI_SECURE != 0) {
-    // in secure mode, we set up a protected page in between the segment info and the page data
-    const size_t os_page_size = _mi_os_page_size();
-    mi_assert_internal((segment->segment_info_size - os_page_size) >= (sizeof(mi_segment_t) + ((segment->capacity - 1) * sizeof(mi_page_t))));
-    mi_assert_internal(((uintptr_t)segment + segment->segment_info_size) % os_page_size == 0);
-    mi_segment_protect_range((uint8_t*)segment + segment->segment_info_size - os_page_size, os_page_size, protect);
-    if (MI_SECURE <= 1 || segment->capacity == 1) {
-      // and protect the last (or only) page too
-      mi_assert_internal(MI_SECURE <= 1 || segment->page_kind >= MI_PAGE_LARGE);
-      uint8_t* start = (uint8_t*)segment + segment->segment_size - os_page_size;
-      if (protect && !segment->mem_is_committed) {
-        // ensure secure page is committed
-        _mi_mem_commit(start, os_page_size, NULL, tld);
-      }
-      mi_segment_protect_range(start, os_page_size, protect);
-    }
-    else {
-      // or protect every page
-      const size_t page_size = mi_segment_page_size(segment);
-      for (size_t i = 0; i < segment->capacity; i++) {
-        if (segment->pages[i].is_committed) {
-          mi_segment_protect_range((uint8_t*)segment + (i+1)*page_size - os_page_size, os_page_size, protect);
-        }
-      }
-    }
-  }
-}
-
-/* -----------------------------------------------------------
-  Page reset
------------------------------------------------------------ */
-
-static void mi_page_reset(mi_segment_t* segment, mi_page_t* page, size_t size, mi_segments_tld_t* tld) {
-  mi_assert_internal(page->is_committed);
-  if (!mi_option_is_enabled(mi_option_page_reset)) return;
-  if (segment->mem_is_fixed || page->segment_in_use || !page->is_committed || page->is_reset) return;
-  size_t psize;
-  void* start = mi_segment_raw_page_start(segment, page, &psize);
-  page->is_reset = true;
-  mi_assert_internal(size <= psize);
-  size_t reset_size = ((size == 0 || size > psize) ? psize : size);
-  if (reset_size > 0) _mi_mem_reset(start, reset_size, tld->os);
-}
-
-static void mi_page_unreset(mi_segment_t* segment, mi_page_t* page, size_t size, mi_segments_tld_t* tld)
-{
-  mi_assert_internal(page->is_reset);
-  mi_assert_internal(page->is_committed);
-  mi_assert_internal(!segment->mem_is_fixed);
-  page->is_reset = false;
-  size_t psize;
-  uint8_t* start = mi_segment_raw_page_start(segment, page, &psize);
-  size_t unreset_size = (size == 0 || size > psize ? psize : size);
-  bool is_zero = false;
-  if (unreset_size > 0) _mi_mem_unreset(start, unreset_size, &is_zero, tld->os);
-  if (is_zero) page->is_zero_init = true;
->>>>>>> 097c007b
 }
 
 
@@ -329,8 +268,6 @@
   if (tld->current_size > tld->peak_size) tld->peak_size = tld->current_size;
 }
 
-<<<<<<< HEAD
-
 static void mi_segment_os_free(mi_segment_t* segment, mi_segments_tld_t* tld) {
   segment->thread_id = 0;
   mi_segment_map_freed_at(segment);
@@ -345,28 +282,6 @@
   // _mi_os_free(segment, mi_segment_size(segment), /*segment->memid,*/ tld->stats);
   _mi_arena_free(segment, mi_segment_size(segment), segment->memid, 
                    (~segment->commit_mask == 0 && segment->decommit_mask == 0), segment->mem_is_fixed, tld->os);
-=======
-static void mi_segment_os_free(mi_segment_t* segment, size_t segment_size, mi_segments_tld_t* tld) {
-  segment->thread_id = 0;
-  mi_segments_track_size(-((long)segment_size),tld);
-  if (MI_SECURE != 0) {
-    mi_assert_internal(!segment->mem_is_fixed);
-    mi_segment_protect(segment, false, tld->os); // ensure no more guard pages are set
-  }
-
-  bool any_reset = false;
-  bool fully_committed = true;
-  for (size_t i = 0; i < segment->capacity; i++) {
-    mi_page_t* page = &segment->pages[i];
-    if (!page->is_committed) { fully_committed = false; }
-    if (page->is_reset)      { any_reset = true; }
-  }
-  if (any_reset && mi_option_is_enabled(mi_option_reset_decommits)) {
-    fully_committed = false;
-  }
-  
-  _mi_mem_free(segment, segment_size, segment->memid, fully_committed, any_reset, tld->os);
->>>>>>> 097c007b
 }
 
 
@@ -864,53 +779,6 @@
   }
 }
 
-<<<<<<< HEAD
-=======
-/* -----------------------------------------------------------
-  Free page management inside a segment
------------------------------------------------------------ */
-
-
-static bool mi_segment_has_free(const mi_segment_t* segment) {
-  return (segment->used < segment->capacity);
-}
-
-static bool mi_segment_page_claim(mi_segment_t* segment, mi_page_t* page, mi_segments_tld_t* tld) {
-  mi_assert_internal(_mi_page_segment(page) == segment);
-  mi_assert_internal(!page->segment_in_use);
-  mi_pages_reset_remove(page, tld);
-  // check commit
-  if (!page->is_committed) {
-    mi_assert_internal(!segment->mem_is_fixed);
-    mi_assert_internal(!page->is_reset);    
-    size_t psize;
-    uint8_t* start = mi_segment_raw_page_start(segment, page, &psize);
-    bool is_zero = false;
-    const size_t gsize = (MI_SECURE >= 2 ? _mi_os_page_size() : 0);
-    bool ok = _mi_mem_commit(start, psize + gsize, &is_zero, tld->os);
-    if (!ok) return false; // failed to commit!
-    if (gsize > 0) { mi_segment_protect_range(start + psize, gsize, true); }
-    if (is_zero) { page->is_zero_init = true; }
-    page->is_committed = true;
-  }
-  // set in-use before doing unreset to prevent delayed reset
-  page->segment_in_use = true;
-  segment->used++;
-  // check reset
-  if (page->is_reset) {
-    mi_page_unreset(segment, page, 0, tld); // todo: only unreset the part that was reset?
-  }
-  mi_assert_internal(page->segment_in_use);
-  mi_assert_internal(segment->used <= segment->capacity);
-  if (segment->used == segment->capacity && segment->page_kind <= MI_PAGE_MEDIUM) {
-    // if no more free pages, remove from the queue
-    mi_assert_internal(!mi_segment_has_free(segment));
-    mi_segment_remove_from_free_queue(segment, tld);
-  }
-  return true;
-}
-
->>>>>>> 097c007b
 
 /* -----------------------------------------------------------
    Page Free
