/*----------------------------------------------------------------------------
Copyright (c) 2018-2020, Microsoft Research, Daan Leijen
This is free software; you can redistribute it and/or modify it under the
terms of the MIT license. A copy of the license can be found in the file
"LICENSE" at the root of this distribution.
-----------------------------------------------------------------------------*/

/* -----------------------------------------------------------
  The core of the allocator. Every segment contains
  pages of a certain block size. The main function
  exported is `mi_malloc_generic`.
----------------------------------------------------------- */

#include "mimalloc.h"
#include "mimalloc-internal.h"
#include "mimalloc-atomic.h"

/* -----------------------------------------------------------
  Definition of page queues for each block size
----------------------------------------------------------- */

#define MI_IN_PAGE_C
#include "page-queue.c"
#undef MI_IN_PAGE_C


/* -----------------------------------------------------------
  Page helpers
----------------------------------------------------------- */

// Index a block in a page
static inline mi_block_t* mi_page_block_at(const mi_page_t* page, void* page_start, size_t block_size, size_t i) {
  MI_UNUSED(page);
  mi_assert_internal(page != NULL);
  mi_assert_internal(i <= page->reserved);
  return (mi_block_t*)((uint8_t*)page_start + (i * block_size));
}

static void mi_page_init(mi_heap_t* heap, mi_page_t* page, size_t size, mi_tld_t* tld);
static void mi_page_extend_free(mi_heap_t* heap, mi_page_t* page, mi_tld_t* tld);

#if (MI_DEBUG>=3)
static size_t mi_page_list_count(mi_page_t* page, mi_block_t* head) {
  size_t count = 0;
  while (head != NULL) {
    mi_assert_internal(page == _mi_ptr_page(head));
    count++;
    head = mi_block_next(page, head);
  }
  return count;
}

/*
// Start of the page available memory
static inline uint8_t* mi_page_area(const mi_page_t* page) {
  return _mi_page_start(_mi_page_segment(page), page, NULL);
}
*/

static bool mi_page_list_is_valid(mi_page_t* page, mi_block_t* p) {
  size_t psize;
  uint8_t* page_area = _mi_page_start(_mi_page_segment(page), page, &psize);
  mi_block_t* start = (mi_block_t*)page_area;
  mi_block_t* end   = (mi_block_t*)(page_area + psize);
  while(p != NULL) {
    if (p < start || p >= end) return false;
    p = mi_block_next(page, p);
  }
  return true;
}

static bool mi_page_is_valid_init(mi_page_t* page) {
  mi_assert_internal(page->xblock_size > 0);
  mi_assert_internal(page->used <= page->capacity);
  mi_assert_internal(page->capacity <= page->reserved);

  mi_segment_t* segment = _mi_page_segment(page);
  uint8_t* start = _mi_page_start(segment,page,NULL);
  mi_assert_internal(start == _mi_segment_page_start(segment,page,NULL));
  //const size_t bsize = mi_page_block_size(page);
  //mi_assert_internal(start + page->capacity*page->block_size == page->top);

  mi_assert_internal(mi_page_list_is_valid(page,page->free));
  mi_assert_internal(mi_page_list_is_valid(page,page->local_free));

  #if MI_DEBUG>3 // generally too expensive to check this
  if (page->is_zero) {
    const size_t ubsize = mi_page_usable_block_size(page);
    for(mi_block_t* block = page->free; block != NULL; block = mi_block_next(page,block)) {
      mi_assert_expensive(mi_mem_is_zero(block + 1, ubsize - sizeof(mi_block_t)));
    }
  }
  #endif

  mi_block_t* tfree = mi_page_thread_free(page);
  mi_assert_internal(mi_page_list_is_valid(page, tfree));
  //size_t tfree_count = mi_page_list_count(page, tfree);
  //mi_assert_internal(tfree_count <= page->thread_freed + 1);

  size_t free_count = mi_page_list_count(page, page->free) + mi_page_list_count(page, page->local_free);
  mi_assert_internal(page->used + free_count == page->capacity);

  return true;
}

bool _mi_page_is_valid(mi_page_t* page) {
  mi_assert_internal(mi_page_is_valid_init(page));
  #if MI_SECURE
  mi_assert_internal(page->keys[0] != 0);
  #endif
  if (mi_page_heap(page)!=NULL) {
    mi_segment_t* segment = _mi_page_segment(page);

    mi_assert_internal(!_mi_process_is_initialized || segment->thread_id==0 || segment->thread_id == mi_page_heap(page)->thread_id);
    #if MI_HUGE_PAGE_ABANDON
<<<<<<< HEAD
    if (segment->kind != MI_SEGMENT_HUGE) 
=======
    if (segment->page_kind != MI_PAGE_HUGE)
>>>>>>> 4f2fdf76
    #endif
    {    
      mi_page_queue_t* pq = mi_page_queue_of(page);
      mi_assert_internal(mi_page_queue_contains(pq, page));
      mi_assert_internal(pq->block_size==mi_page_block_size(page) || mi_page_block_size(page) > MI_MEDIUM_OBJ_SIZE_MAX || mi_page_is_in_full(page));
      mi_assert_internal(mi_heap_contains_queue(mi_page_heap(page),pq));
    }
  }
  return true;
}
#endif

void _mi_page_use_delayed_free(mi_page_t* page, mi_delayed_t delay, bool override_never) {
  while (!_mi_page_try_use_delayed_free(page, delay, override_never)) {
    mi_atomic_yield();
  }
}

bool _mi_page_try_use_delayed_free(mi_page_t* page, mi_delayed_t delay, bool override_never) {
  mi_thread_free_t tfreex;
  mi_delayed_t     old_delay;
  mi_thread_free_t tfree;
  size_t yield_count = 0;
  do {
    tfree = mi_atomic_load_acquire(&page->xthread_free); // note: must acquire as we can break/repeat this loop and not do a CAS;
    tfreex = mi_tf_set_delayed(tfree, delay);
    old_delay = mi_tf_delayed(tfree);
    if mi_unlikely(old_delay == MI_DELAYED_FREEING) {
      if (yield_count >= 4) return false;  // give up after 4 tries
      yield_count++;
      mi_atomic_yield(); // delay until outstanding MI_DELAYED_FREEING are done.
      // tfree = mi_tf_set_delayed(tfree, MI_NO_DELAYED_FREE); // will cause CAS to busy fail
    }
    else if (delay == old_delay) {
      break; // avoid atomic operation if already equal
    }
    else if (!override_never && old_delay == MI_NEVER_DELAYED_FREE) {
      break; // leave never-delayed flag set
    }
  } while ((old_delay == MI_DELAYED_FREEING) ||
           !mi_atomic_cas_weak_release(&page->xthread_free, &tfree, tfreex));

  return true; // success
}

/* -----------------------------------------------------------
  Page collect the `local_free` and `thread_free` lists
----------------------------------------------------------- */

// Collect the local `thread_free` list using an atomic exchange.
// Note: The exchange must be done atomically as this is used right after
// moving to the full list in `mi_page_collect_ex` and we need to
// ensure that there was no race where the page became unfull just before the move.
static void _mi_page_thread_free_collect(mi_page_t* page)
{
  mi_block_t* head;
  mi_thread_free_t tfreex;
  mi_thread_free_t tfree = mi_atomic_load_relaxed(&page->xthread_free);
  do {
    head = mi_tf_block(tfree);
    tfreex = mi_tf_set_block(tfree,NULL);
  } while (!mi_atomic_cas_weak_acq_rel(&page->xthread_free, &tfree, tfreex));

  // return if the list is empty
  if (head == NULL) return;

  // find the tail -- also to get a proper count (without data races)
  uint32_t max_count = page->capacity; // cannot collect more than capacity
  uint32_t count = 1;
  mi_block_t* tail = head;
  mi_block_t* next;
  while ((next = mi_block_next(page,tail)) != NULL && count <= max_count) {
    count++;
    tail = next;
  }
  // if `count > max_count` there was a memory corruption (possibly infinite list due to double multi-threaded free)
  if (count > max_count) {
    _mi_error_message(EFAULT, "corrupted thread-free list\n");
    return; // the thread-free items cannot be freed
  }

  // and append the current local free list
  mi_block_set_next(page,tail, page->local_free);
  page->local_free = head;

  // update counts now
  page->used -= count;
}

void _mi_page_free_collect(mi_page_t* page, bool force) {
  mi_assert_internal(page!=NULL);

  // collect the thread free list
  if (force || mi_page_thread_free(page) != NULL) {  // quick test to avoid an atomic operation
    _mi_page_thread_free_collect(page);
  }

  // and the local free list
  if (page->local_free != NULL) {
    if mi_likely(page->free == NULL) {
      // usual case
      page->free = page->local_free;
      page->local_free = NULL;
      page->is_zero = false;
    }
    else if (force) {
      // append -- only on shutdown (force) as this is a linear operation
      mi_block_t* tail = page->local_free;
      mi_block_t* next;
      while ((next = mi_block_next(page, tail)) != NULL) {
        tail = next;
      }
      mi_block_set_next(page, tail, page->free);
      page->free = page->local_free;
      page->local_free = NULL;
      page->is_zero = false;
    }
  }

  mi_assert_internal(!force || page->local_free == NULL);
}



/* -----------------------------------------------------------
  Page fresh and retire
----------------------------------------------------------- */

// called from segments when reclaiming abandoned pages
void _mi_page_reclaim(mi_heap_t* heap, mi_page_t* page) {
  mi_assert_expensive(mi_page_is_valid_init(page));

  mi_assert_internal(mi_page_heap(page) == heap);
  mi_assert_internal(mi_page_thread_free_flag(page) != MI_NEVER_DELAYED_FREE);
  #if MI_HUGE_PAGE_ABANDON
  mi_assert_internal(_mi_page_segment(page)->kind != MI_SEGMENT_HUGE);
  #endif
  mi_assert_internal(!page->is_reset);
  // TODO: push on full queue immediately if it is full?
  mi_page_queue_t* pq = mi_page_queue(heap, mi_page_block_size(page));
  mi_page_queue_push(heap, pq, page);
  mi_assert_expensive(_mi_page_is_valid(page));
}

// allocate a fresh page from a segment
static mi_page_t* mi_page_fresh_alloc(mi_heap_t* heap, mi_page_queue_t* pq, size_t block_size, size_t page_alignment) {
  #if !MI_HUGE_PAGE_ABANDON
  mi_assert_internal(pq != NULL);
  mi_assert_internal(mi_heap_contains_queue(heap, pq));
<<<<<<< HEAD
  mi_assert_internal(page_alignment > 0 || block_size > MI_MEDIUM_OBJ_SIZE_MAX || block_size == pq->block_size);
=======
  mi_assert_internal(page_alignment > 0 || block_size > MI_LARGE_OBJ_SIZE_MAX || block_size == pq->block_size);
>>>>>>> 4f2fdf76
  #endif
  mi_page_t* page = _mi_segment_page_alloc(heap, block_size, page_alignment, &heap->tld->segments, &heap->tld->os);
  if (page == NULL) {
    // this may be out-of-memory, or an abandoned page was reclaimed (and in our queue)
    return NULL;
  }
  mi_assert_internal(page_alignment >0 || block_size > MI_MEDIUM_OBJ_SIZE_MAX || _mi_page_segment(page)->kind != MI_SEGMENT_HUGE);
  mi_assert_internal(pq!=NULL || page->xblock_size != 0);
  mi_assert_internal(pq!=NULL || mi_page_block_size(page) >= block_size);
  // a fresh page was found, initialize it
  const size_t full_block_size = ((pq == NULL || mi_page_queue_is_huge(pq)) ? mi_page_block_size(page) : block_size); // see also: mi_segment_huge_page_alloc
  mi_assert_internal(full_block_size >= block_size);
  mi_page_init(heap, page, full_block_size, heap->tld);
  mi_heap_stat_increase(heap, pages, 1);
  if (pq != NULL) { mi_page_queue_push(heap, pq, page); }
  mi_assert_expensive(_mi_page_is_valid(page));
  return page;
}

// Get a fresh page to use
static mi_page_t* mi_page_fresh(mi_heap_t* heap, mi_page_queue_t* pq) {
  mi_assert_internal(mi_heap_contains_queue(heap, pq));
  mi_page_t* page = mi_page_fresh_alloc(heap, pq, pq->block_size, 0);
  if (page==NULL) return NULL;
  mi_assert_internal(pq->block_size==mi_page_block_size(page));
  mi_assert_internal(pq==mi_page_queue(heap, mi_page_block_size(page)));
  return page;
}

/* -----------------------------------------------------------
   Do any delayed frees
   (put there by other threads if they deallocated in a full page)
----------------------------------------------------------- */
void _mi_heap_delayed_free_all(mi_heap_t* heap) {
  while (!_mi_heap_delayed_free_partial(heap)) {
    mi_atomic_yield();
  }
}

// returns true if all delayed frees were processed
bool _mi_heap_delayed_free_partial(mi_heap_t* heap) {
  // take over the list (note: no atomic exchange since it is often NULL)
  mi_block_t* block = mi_atomic_load_ptr_relaxed(mi_block_t, &heap->thread_delayed_free);
  while (block != NULL && !mi_atomic_cas_ptr_weak_acq_rel(mi_block_t, &heap->thread_delayed_free, &block, NULL)) { /* nothing */ };
  bool all_freed = true;

  // and free them all
  while(block != NULL) {
    mi_block_t* next = mi_block_nextx(heap,block, heap->keys);
    // use internal free instead of regular one to keep stats etc correct
    if (!_mi_free_delayed_block(block)) {
      // we might already start delayed freeing while another thread has not yet
      // reset the delayed_freeing flag; in that case delay it further by reinserting the current block
      // into the delayed free list
      all_freed = false;
      mi_block_t* dfree = mi_atomic_load_ptr_relaxed(mi_block_t, &heap->thread_delayed_free);
      do {
        mi_block_set_nextx(heap, block, dfree, heap->keys);
      } while (!mi_atomic_cas_ptr_weak_release(mi_block_t,&heap->thread_delayed_free, &dfree, block));
    }
    block = next;
  }
  return all_freed;
}

/* -----------------------------------------------------------
  Unfull, abandon, free and retire
----------------------------------------------------------- */

// Move a page from the full list back to a regular list
void _mi_page_unfull(mi_page_t* page) {
  mi_assert_internal(page != NULL);
  mi_assert_expensive(_mi_page_is_valid(page));
  mi_assert_internal(mi_page_is_in_full(page));
  if (!mi_page_is_in_full(page)) return;

  mi_heap_t* heap = mi_page_heap(page);
  mi_page_queue_t* pqfull = &heap->pages[MI_BIN_FULL];
  mi_page_set_in_full(page, false); // to get the right queue
  mi_page_queue_t* pq = mi_heap_page_queue_of(heap, page);
  mi_page_set_in_full(page, true);
  mi_page_queue_enqueue_from(pq, pqfull, page);
}

static void mi_page_to_full(mi_page_t* page, mi_page_queue_t* pq) {
  mi_assert_internal(pq == mi_page_queue_of(page));
  mi_assert_internal(!mi_page_immediate_available(page));
  mi_assert_internal(!mi_page_is_in_full(page));

  if (mi_page_is_in_full(page)) return;
  mi_page_queue_enqueue_from(&mi_page_heap(page)->pages[MI_BIN_FULL], pq, page);
  _mi_page_free_collect(page,false);  // try to collect right away in case another thread freed just before MI_USE_DELAYED_FREE was set
}


// Abandon a page with used blocks at the end of a thread.
// Note: only call if it is ensured that no references exist from
// the `page->heap->thread_delayed_free` into this page.
// Currently only called through `mi_heap_collect_ex` which ensures this.
void _mi_page_abandon(mi_page_t* page, mi_page_queue_t* pq) {
  mi_assert_internal(page != NULL);
  mi_assert_expensive(_mi_page_is_valid(page));
  mi_assert_internal(pq == mi_page_queue_of(page));
  mi_assert_internal(mi_page_heap(page) != NULL);

  mi_heap_t* pheap = mi_page_heap(page);

  // remove from our page list
  mi_segments_tld_t* segments_tld = &pheap->tld->segments;
  mi_page_queue_remove(pq, page);

  // page is no longer associated with our heap
  mi_assert_internal(mi_page_thread_free_flag(page)==MI_NEVER_DELAYED_FREE);
  mi_page_set_heap(page, NULL);

#if MI_DEBUG>1
  // check there are no references left..
  for (mi_block_t* block = (mi_block_t*)pheap->thread_delayed_free; block != NULL; block = mi_block_nextx(pheap, block, pheap->keys)) {
    mi_assert_internal(_mi_ptr_page(block) != page);
  }
#endif

  // and abandon it
  mi_assert_internal(mi_page_heap(page) == NULL);
  _mi_segment_page_abandon(page,segments_tld);
}


// Free a page with no more free blocks
void _mi_page_free(mi_page_t* page, mi_page_queue_t* pq, bool force) {
  mi_assert_internal(page != NULL);
  mi_assert_expensive(_mi_page_is_valid(page));
  mi_assert_internal(pq == mi_page_queue_of(page));
  mi_assert_internal(mi_page_all_free(page));
  mi_assert_internal(mi_page_thread_free_flag(page)!=MI_DELAYED_FREEING);

  // no more aligned blocks in here
  mi_page_set_has_aligned(page, false);

  mi_heap_t* heap = mi_page_heap(page);

  // remove from the page list
  // (no need to do _mi_heap_delayed_free first as all blocks are already free)
  mi_segments_tld_t* segments_tld = &heap->tld->segments;
  mi_page_queue_remove(pq, page);

  // and free it
  mi_page_set_heap(page,NULL);
  _mi_segment_page_free(page, force, segments_tld);
}

<<<<<<< HEAD
// Retire parameters
#define MI_MAX_RETIRE_SIZE    (MI_MEDIUM_OBJ_SIZE_MAX)
=======
#define MI_MAX_RETIRE_SIZE    MI_LARGE_OBJ_SIZE_MAX
>>>>>>> 4f2fdf76
#define MI_RETIRE_CYCLES      (8)

// Retire a page with no more used blocks
// Important to not retire too quickly though as new
// allocations might coming.
// Note: called from `mi_free` and benchmarks often
// trigger this due to freeing everything and then
// allocating again so careful when changing this.
void _mi_page_retire(mi_page_t* page) mi_attr_noexcept {
  mi_assert_internal(page != NULL);
  mi_assert_expensive(_mi_page_is_valid(page));
  mi_assert_internal(mi_page_all_free(page));
  
  mi_page_set_has_aligned(page, false);

  // don't retire too often..
  // (or we end up retiring and re-allocating most of the time)
  // NOTE: refine this more: we should not retire if this
  // is the only page left with free blocks. It is not clear
  // how to check this efficiently though...
  // for now, we don't retire if it is the only page left of this size class.
  mi_page_queue_t* pq = mi_page_queue_of(page);
  if mi_likely(page->xblock_size <= MI_MAX_RETIRE_SIZE && !mi_page_queue_is_special(pq)) {  // not too large && not full or huge queue?
    if (pq->last==page && pq->first==page) { // the only page in the queue?
      mi_stat_counter_increase(_mi_stats_main.page_no_retire,1);
      page->retire_expire = 1 + (page->xblock_size <= MI_SMALL_OBJ_SIZE_MAX ? MI_RETIRE_CYCLES : MI_RETIRE_CYCLES/4);      
      mi_heap_t* heap = mi_page_heap(page);
      mi_assert_internal(pq >= heap->pages);
      const size_t index = pq - heap->pages;
      mi_assert_internal(index < MI_BIN_FULL && index < MI_BIN_HUGE);
      if (index < heap->page_retired_min) heap->page_retired_min = index;
      if (index > heap->page_retired_max) heap->page_retired_max = index;
      mi_assert_internal(mi_page_all_free(page));
      return; // dont't free after all
    }
  }
  _mi_page_free(page, pq, false);
}

// free retired pages: we don't need to look at the entire queues
// since we only retire pages that are at the head position in a queue.
void _mi_heap_collect_retired(mi_heap_t* heap, bool force) {
  size_t min = MI_BIN_FULL;
  size_t max = 0;
  for(size_t bin = heap->page_retired_min; bin <= heap->page_retired_max; bin++) {
    mi_page_queue_t* pq   = &heap->pages[bin];
    mi_page_t*       page = pq->first;
    if (page != NULL && page->retire_expire != 0) {
      if (mi_page_all_free(page)) {
        page->retire_expire--;
        if (force || page->retire_expire == 0) {
          _mi_page_free(pq->first, pq, force);
        }
        else {
          // keep retired, update min/max
          if (bin < min) min = bin;
          if (bin > max) max = bin;
        }
      }
      else {
        page->retire_expire = 0;
      }
    }
  }
  heap->page_retired_min = min;
  heap->page_retired_max = max;
}


/* -----------------------------------------------------------
  Initialize the initial free list in a page.
  In secure mode we initialize a randomized list by
  alternating between slices.
----------------------------------------------------------- */

#define MI_MAX_SLICE_SHIFT  (6)   // at most 64 slices
#define MI_MAX_SLICES       (1UL << MI_MAX_SLICE_SHIFT)
#define MI_MIN_SLICES       (2)

static void mi_page_free_list_extend_secure(mi_heap_t* const heap, mi_page_t* const page, const size_t bsize, const size_t extend, mi_stats_t* const stats) {
  MI_UNUSED(stats);
  #if (MI_SECURE<=2)
  mi_assert_internal(page->free == NULL);
  mi_assert_internal(page->local_free == NULL);
  #endif
  mi_assert_internal(page->capacity + extend <= page->reserved);
  mi_assert_internal(bsize == mi_page_block_size(page));
  void* const page_area = _mi_page_start(_mi_page_segment(page), page, NULL);

  // initialize a randomized free list
  // set up `slice_count` slices to alternate between
  size_t shift = MI_MAX_SLICE_SHIFT;
  while ((extend >> shift) == 0) {
    shift--;
  }
  const size_t slice_count = (size_t)1U << shift;
  const size_t slice_extend = extend / slice_count;
  mi_assert_internal(slice_extend >= 1);
  mi_block_t* blocks[MI_MAX_SLICES];   // current start of the slice
  size_t      counts[MI_MAX_SLICES];   // available objects in the slice
  for (size_t i = 0; i < slice_count; i++) {
    blocks[i] = mi_page_block_at(page, page_area, bsize, page->capacity + i*slice_extend);
    counts[i] = slice_extend;
  }
  counts[slice_count-1] += (extend % slice_count);  // final slice holds the modulus too (todo: distribute evenly?)

  // and initialize the free list by randomly threading through them
  // set up first element
  const uintptr_t r = _mi_heap_random_next(heap);
  size_t current = r % slice_count;
  counts[current]--;
  mi_block_t* const free_start = blocks[current];
  // and iterate through the rest; use `random_shuffle` for performance
  uintptr_t rnd = _mi_random_shuffle(r|1); // ensure not 0
  for (size_t i = 1; i < extend; i++) {
    // call random_shuffle only every INTPTR_SIZE rounds
    const size_t round = i%MI_INTPTR_SIZE;
    if (round == 0) rnd = _mi_random_shuffle(rnd);
    // select a random next slice index
    size_t next = ((rnd >> 8*round) & (slice_count-1));
    while (counts[next]==0) {                            // ensure it still has space
      next++;
      if (next==slice_count) next = 0;
    }
    // and link the current block to it
    counts[next]--;
    mi_block_t* const block = blocks[current];
    blocks[current] = (mi_block_t*)((uint8_t*)block + bsize);  // bump to the following block
    mi_block_set_next(page, block, blocks[next]);   // and set next; note: we may have `current == next`
    current = next;
  }
  // prepend to the free list (usually NULL)
  mi_block_set_next(page, blocks[current], page->free);  // end of the list
  page->free = free_start;
}

static mi_decl_noinline void mi_page_free_list_extend( mi_page_t* const page, const size_t bsize, const size_t extend, mi_stats_t* const stats)
{
  MI_UNUSED(stats);
  #if (MI_SECURE <= 2)
  mi_assert_internal(page->free == NULL);
  mi_assert_internal(page->local_free == NULL);
  #endif
  mi_assert_internal(page->capacity + extend <= page->reserved);
  mi_assert_internal(bsize == mi_page_block_size(page));
  void* const page_area = _mi_page_start(_mi_page_segment(page), page, NULL );

  mi_block_t* const start = mi_page_block_at(page, page_area, bsize, page->capacity);

  // initialize a sequential free list
  mi_block_t* const last = mi_page_block_at(page, page_area, bsize, page->capacity + extend - 1);
  mi_block_t* block = start;
  while(block <= last) {
    mi_block_t* next = (mi_block_t*)((uint8_t*)block + bsize);
    mi_block_set_next(page,block,next);
    block = next;
  }
  // prepend to free list (usually `NULL`)
  mi_block_set_next(page, last, page->free);
  page->free = start;
}

/* -----------------------------------------------------------
  Page initialize and extend the capacity
----------------------------------------------------------- */

#define MI_MAX_EXTEND_SIZE    (4*1024)      // heuristic, one OS page seems to work well.
#if (MI_SECURE>0)
#define MI_MIN_EXTEND         (8*MI_SECURE) // extend at least by this many
#else
#define MI_MIN_EXTEND         (4)
#endif

// Extend the capacity (up to reserved) by initializing a free list
// We do at most `MI_MAX_EXTEND` to avoid touching too much memory
// Note: we also experimented with "bump" allocation on the first
// allocations but this did not speed up any benchmark (due to an
// extra test in malloc? or cache effects?)
static void mi_page_extend_free(mi_heap_t* heap, mi_page_t* page, mi_tld_t* tld) {
  MI_UNUSED(tld); 
  mi_assert_expensive(mi_page_is_valid_init(page));
  #if (MI_SECURE<=2)
  mi_assert(page->free == NULL);
  mi_assert(page->local_free == NULL);
  if (page->free != NULL) return;
  #endif
  if (page->capacity >= page->reserved) return;

  size_t page_size;
<<<<<<< HEAD
=======
  //uint8_t* page_start =
>>>>>>> 4f2fdf76
  _mi_page_start(_mi_page_segment(page), page, &page_size);
  mi_stat_counter_increase(tld->stats.pages_extended, 1);

  // calculate the extend count
  const size_t bsize = (page->xblock_size < MI_HUGE_BLOCK_SIZE ? page->xblock_size : page_size);
  size_t extend = page->reserved - page->capacity;
  mi_assert_internal(extend > 0);

  size_t max_extend = (bsize >= MI_MAX_EXTEND_SIZE ? MI_MIN_EXTEND : MI_MAX_EXTEND_SIZE/(uint32_t)bsize);
  if (max_extend < MI_MIN_EXTEND) { max_extend = MI_MIN_EXTEND; }
  mi_assert_internal(max_extend > 0);

  if (extend > max_extend) {
    // ensure we don't touch memory beyond the page to reduce page commit.
    // the `lean` benchmark tests this. Going from 1 to 8 increases rss by 50%.
    extend = max_extend;
  }

  mi_assert_internal(extend > 0 && extend + page->capacity <= page->reserved);
  mi_assert_internal(extend < (1UL<<16));

  // and append the extend the free list
  if (extend < MI_MIN_SLICES || MI_SECURE==0) { //!mi_option_is_enabled(mi_option_secure)) {
    mi_page_free_list_extend(page, bsize, extend, &tld->stats );
  }
  else {
    mi_page_free_list_extend_secure(heap, page, bsize, extend, &tld->stats);
  }
  // enable the new free list
  page->capacity += (uint16_t)extend;
  mi_stat_increase(tld->stats.page_committed, extend * bsize);

  // extension into zero initialized memory preserves the zero'd free list
  if (!page->is_zero_init) {
    page->is_zero = false;
  }
  mi_assert_expensive(mi_page_is_valid_init(page));
}

// Initialize a fresh page
static void mi_page_init(mi_heap_t* heap, mi_page_t* page, size_t block_size, mi_tld_t* tld) {
  mi_assert(page != NULL);
  mi_segment_t* segment = _mi_page_segment(page);
  mi_assert(segment != NULL);
  mi_assert_internal(block_size > 0);
  // set fields
  mi_page_set_heap(page, heap);
  page->xblock_size = (block_size < MI_HUGE_BLOCK_SIZE ? (uint32_t)block_size : MI_HUGE_BLOCK_SIZE); // initialize before _mi_segment_page_start
  size_t page_size;
  const void* page_start = _mi_segment_page_start(segment, page, &page_size);
  MI_UNUSED(page_start);
  mi_track_mem_noaccess(page_start,page_size);
  mi_assert_internal(mi_page_block_size(page) <= page_size);
  mi_assert_internal(page_size <= page->slice_count*MI_SEGMENT_SLICE_SIZE);
  mi_assert_internal(page_size / block_size < (1L<<16));
  page->reserved = (uint16_t)(page_size / block_size);
  mi_assert_internal(page->reserved > 0);
  #ifdef MI_ENCODE_FREELIST
  page->keys[0] = _mi_heap_random_next(heap);
  page->keys[1] = _mi_heap_random_next(heap);
  #endif
  #if MI_DEBUG > 0
  page->is_zero = false; // ensure in debug mode we initialize with MI_DEBUG_UNINIT, see issue #501
  #else
  page->is_zero = page->is_zero_init;
  #endif

  mi_assert_internal(page->is_committed);
  mi_assert_internal(!page->is_reset);
  mi_assert_internal(page->capacity == 0);
  mi_assert_internal(page->free == NULL);
  mi_assert_internal(page->used == 0);
  mi_assert_internal(page->xthread_free == 0);
  mi_assert_internal(page->next == NULL);
  mi_assert_internal(page->prev == NULL);
  mi_assert_internal(page->retire_expire == 0);
  mi_assert_internal(!mi_page_has_aligned(page));
  #if (MI_ENCODE_FREELIST)
  mi_assert_internal(page->keys[0] != 0);
  mi_assert_internal(page->keys[1] != 0);
  #endif
  mi_assert_expensive(mi_page_is_valid_init(page));

  // initialize an initial free list
  mi_page_extend_free(heap,page,tld);
  mi_assert(mi_page_immediate_available(page));
}


/* -----------------------------------------------------------
  Find pages with free blocks
-------------------------------------------------------------*/

// Find a page with free blocks of `page->block_size`.
static mi_page_t* mi_page_queue_find_free_ex(mi_heap_t* heap, mi_page_queue_t* pq, bool first_try)
{
  // search through the pages in "next fit" order
  size_t count = 0;
  mi_page_t* page = pq->first;
  while (page != NULL)
  {
    mi_page_t* next = page->next; // remember next
    count++;

    // 0. collect freed blocks by us and other threads
    _mi_page_free_collect(page, false);

    // 1. if the page contains free blocks, we are done
    if (mi_page_immediate_available(page)) {
      break;  // pick this one
    }

    // 2. Try to extend
    if (page->capacity < page->reserved) {
      mi_page_extend_free(heap, page, heap->tld);
      mi_assert_internal(mi_page_immediate_available(page));
      break;
    }

    // 3. If the page is completely full, move it to the `mi_pages_full`
    // queue so we don't visit long-lived pages too often.
    mi_assert_internal(!mi_page_is_in_full(page) && !mi_page_immediate_available(page));
    mi_page_to_full(page, pq);

    page = next;
  } // for each page

  mi_heap_stat_counter_increase(heap, searches, count);

  if (page == NULL) {
    _mi_heap_collect_retired(heap, false); // perhaps make a page available?
    page = mi_page_fresh(heap, pq);
    if (page == NULL && first_try) {
      // out-of-memory _or_ an abandoned page with free blocks was reclaimed, try once again
      page = mi_page_queue_find_free_ex(heap, pq, false);
    }
  }
  else {
    mi_assert(pq->first == page);
    page->retire_expire = 0;
  }
  mi_assert_internal(page == NULL || mi_page_immediate_available(page));
  return page;
}



// Find a page with free blocks of `size`.
static inline mi_page_t* mi_find_free_page(mi_heap_t* heap, size_t size) {
  mi_page_queue_t* pq = mi_page_queue(heap,size);
  mi_page_t* page = pq->first;
  if (page != NULL) {
   #if (MI_SECURE>=3) // in secure mode, we extend half the time to increase randomness
    if (page->capacity < page->reserved && ((_mi_heap_random_next(heap) & 1) == 1)) {
      mi_page_extend_free(heap, page, heap->tld);
      mi_assert_internal(mi_page_immediate_available(page));
    }
    else
   #endif
    {
      _mi_page_free_collect(page,false);
    }

    if (mi_page_immediate_available(page)) {
      page->retire_expire = 0;
      return page; // fast path
    }
  }
  return mi_page_queue_find_free_ex(heap, pq, true);
}


/* -----------------------------------------------------------
  Users can register a deferred free function called
  when the `free` list is empty. Since the `local_free`
  is separate this is deterministically called after
  a certain number of allocations.
----------------------------------------------------------- */

static mi_deferred_free_fun* volatile deferred_free = NULL;
static _Atomic(void*) deferred_arg; // = NULL

void _mi_deferred_free(mi_heap_t* heap, bool force) {
  heap->tld->heartbeat++;
  if (deferred_free != NULL && !heap->tld->recurse) {
    heap->tld->recurse = true;
    deferred_free(force, heap->tld->heartbeat, mi_atomic_load_ptr_relaxed(void,&deferred_arg));
    heap->tld->recurse = false;
  }
}

void mi_register_deferred_free(mi_deferred_free_fun* fn, void* arg) mi_attr_noexcept {
  deferred_free = fn;
  mi_atomic_store_ptr_release(void,&deferred_arg, arg);
}


/* -----------------------------------------------------------
  General allocation
----------------------------------------------------------- */

// Large and huge page allocation.
// Huge pages are allocated directly without being in a queue.
// Because huge pages contain just one block, and the segment contains
// just that page, we always treat them as abandoned and any thread
// that frees the block can free the whole page and segment directly.
// Huge pages are also use if the requested alignment is very large (> MI_ALIGNMENT_MAX).
static mi_page_t* mi_large_huge_page_alloc(mi_heap_t* heap, size_t size, size_t page_alignment) {
  size_t block_size = _mi_os_good_alloc_size(size);
  mi_assert_internal(mi_bin(block_size) == MI_BIN_HUGE || page_alignment > 0);
  bool is_huge = (block_size > MI_LARGE_OBJ_SIZE_MAX || page_alignment > 0);
  #if MI_HUGE_PAGE_ABANDON
  mi_page_queue_t* pq = (is_huge ? NULL : mi_page_queue(heap, block_size));
  #else
  mi_page_queue_t* pq = mi_page_queue(heap, is_huge ? MI_HUGE_BLOCK_SIZE : block_size); // not block_size as that can be low if the page_alignment > 0
  mi_assert_internal(!is_huge || mi_page_queue_is_huge(pq));
  #endif
  mi_page_t* page = mi_page_fresh_alloc(heap, pq, block_size, page_alignment);
  if (page != NULL) {
    mi_assert_internal(mi_page_immediate_available(page));
<<<<<<< HEAD
    
    if (is_huge) {
      mi_assert_internal(_mi_page_segment(page)->kind == MI_SEGMENT_HUGE);
      mi_assert_internal(_mi_page_segment(page)->used==1);
      #if MI_HUGE_PAGE_ABANDON
      mi_assert_internal(_mi_page_segment(page)->thread_id==0); // abandoned, not in the huge queue
      mi_page_set_heap(page, NULL);
      #endif      
    }
    else {
      mi_assert_internal(_mi_page_segment(page)->kind != MI_SEGMENT_HUGE);
    }
    
    const size_t bsize = mi_page_usable_block_size(page);  // note: not `mi_page_block_size` to account for padding
    if (bsize <= MI_LARGE_OBJ_SIZE_MAX) {
      mi_heap_stat_increase(heap, large, bsize);
      mi_heap_stat_counter_increase(heap, large_count, 1);
=======
    mi_assert_internal(_mi_page_segment(page)->page_kind==MI_PAGE_HUGE);
    mi_assert_internal(_mi_page_segment(page)->used==1);
    #if MI_HUGE_PAGE_ABANDON
    mi_assert_internal(_mi_page_segment(page)->thread_id==0); // abandoned, not in the huge queue
    mi_page_set_heap(page, NULL);
    #endif

    if (bsize > MI_HUGE_OBJ_SIZE_MAX) {
      mi_heap_stat_increase(heap, giant, bsize);
      mi_heap_stat_counter_increase(heap, giant_count, 1);
>>>>>>> 4f2fdf76
    }
    else {
      mi_heap_stat_increase(heap, huge, bsize);
      mi_heap_stat_counter_increase(heap, huge_count, 1);
    }
  }
  return page;
}


// Allocate a page
// Note: in debug mode the size includes MI_PADDING_SIZE and might have overflowed.
static mi_page_t* mi_find_page(mi_heap_t* heap, size_t size, size_t huge_alignment) mi_attr_noexcept {
  // huge allocation?
<<<<<<< HEAD
  const size_t req_size = size - MI_PADDING_SIZE;  // correct for padding_size in case of an overflow on `size`  
  if mi_unlikely(req_size > (MI_MEDIUM_OBJ_SIZE_MAX - MI_PADDING_SIZE) || huge_alignment > 0) {
=======
  const size_t req_size = size - MI_PADDING_SIZE;  // correct for padding_size in case of an overflow on `size`
  if mi_unlikely(req_size > (MI_LARGE_OBJ_SIZE_MAX - MI_PADDING_SIZE) || huge_alignment > 0) {
>>>>>>> 4f2fdf76
    if mi_unlikely(req_size > PTRDIFF_MAX) {  // we don't allocate more than PTRDIFF_MAX (see <https://sourceware.org/ml/libc-announce/2019/msg00001.html>)
      _mi_error_message(EOVERFLOW, "allocation request is too large (%zu bytes)\n", req_size);
      return NULL;
    }
    else {
      return mi_large_huge_page_alloc(heap,size,huge_alignment);
    }
  }
  else {
    // otherwise find a page with free blocks in our size segregated queues
    mi_assert_internal(size >= MI_PADDING_SIZE);
    return mi_find_free_page(heap, size);
  }
}

// Generic allocation routine if the fast path (`alloc.c:mi_page_malloc`) does not succeed.
// Note: in debug mode the size includes MI_PADDING_SIZE and might have overflowed.
// The `huge_alignment` is normally 0 but is set to a multiple of MI_SEGMENT_SIZE for
// very large requested alignments in which case we use a huge segment.
void* _mi_malloc_generic(mi_heap_t* heap, size_t size, bool zero, size_t huge_alignment) mi_attr_noexcept
{
  mi_assert_internal(heap != NULL);

  // initialize if necessary
  if mi_unlikely(!mi_heap_is_initialized(heap)) {
    mi_thread_init(); // calls `_mi_heap_init` in turn
    heap = mi_get_default_heap();
    if mi_unlikely(!mi_heap_is_initialized(heap)) { return NULL; }
  }
  mi_assert_internal(mi_heap_is_initialized(heap));

  // call potential deferred free routines
  _mi_deferred_free(heap, false);

  // free delayed frees from other threads (but skip contended ones)
  _mi_heap_delayed_free_partial(heap);

  // find (or allocate) a page of the right size
  mi_page_t* page = mi_find_page(heap, size, huge_alignment);
  if mi_unlikely(page == NULL) { // first time out of memory, try to collect and retry the allocation once more
    mi_heap_collect(heap, true /* force */);
    page = mi_find_page(heap, size, huge_alignment);
  }

  if mi_unlikely(page == NULL) { // out of memory
    const size_t req_size = size - MI_PADDING_SIZE;  // correct for padding_size in case of an overflow on `size`
    _mi_error_message(ENOMEM, "unable to allocate memory (%zu bytes)\n", req_size);
    return NULL;
  }

  mi_assert_internal(mi_page_immediate_available(page));
  mi_assert_internal(mi_page_block_size(page) >= size);

  // and try again, this time succeeding! (i.e. this should never recurse through _mi_page_malloc)
  if mi_unlikely(zero && page->xblock_size == 0) {
    // note: we cannot call _mi_page_malloc with zeroing for huge blocks; we zero it afterwards in that case.
    void* p = _mi_page_malloc(heap, page, size, false);
    mi_assert_internal(p != NULL);
    _mi_memzero_aligned(p, mi_page_usable_block_size(page));
    return p;
  }
  else {
    return _mi_page_malloc(heap, page, size, zero);
  }
}<|MERGE_RESOLUTION|>--- conflicted
+++ resolved
@@ -113,11 +113,7 @@
 
     mi_assert_internal(!_mi_process_is_initialized || segment->thread_id==0 || segment->thread_id == mi_page_heap(page)->thread_id);
     #if MI_HUGE_PAGE_ABANDON
-<<<<<<< HEAD
     if (segment->kind != MI_SEGMENT_HUGE) 
-=======
-    if (segment->page_kind != MI_PAGE_HUGE)
->>>>>>> 4f2fdf76
     #endif
     {    
       mi_page_queue_t* pq = mi_page_queue_of(page);
@@ -267,11 +263,7 @@
   #if !MI_HUGE_PAGE_ABANDON
   mi_assert_internal(pq != NULL);
   mi_assert_internal(mi_heap_contains_queue(heap, pq));
-<<<<<<< HEAD
   mi_assert_internal(page_alignment > 0 || block_size > MI_MEDIUM_OBJ_SIZE_MAX || block_size == pq->block_size);
-=======
-  mi_assert_internal(page_alignment > 0 || block_size > MI_LARGE_OBJ_SIZE_MAX || block_size == pq->block_size);
->>>>>>> 4f2fdf76
   #endif
   mi_page_t* page = _mi_segment_page_alloc(heap, block_size, page_alignment, &heap->tld->segments, &heap->tld->os);
   if (page == NULL) {
@@ -423,12 +415,8 @@
   _mi_segment_page_free(page, force, segments_tld);
 }
 
-<<<<<<< HEAD
 // Retire parameters
 #define MI_MAX_RETIRE_SIZE    (MI_MEDIUM_OBJ_SIZE_MAX)
-=======
-#define MI_MAX_RETIRE_SIZE    MI_LARGE_OBJ_SIZE_MAX
->>>>>>> 4f2fdf76
 #define MI_RETIRE_CYCLES      (8)
 
 // Retire a page with no more used blocks
@@ -618,10 +606,6 @@
   if (page->capacity >= page->reserved) return;
 
   size_t page_size;
-<<<<<<< HEAD
-=======
-  //uint8_t* page_start =
->>>>>>> 4f2fdf76
   _mi_page_start(_mi_page_segment(page), page, &page_size);
   mi_stat_counter_increase(tld->stats.pages_extended, 1);
 
@@ -842,7 +826,6 @@
   mi_page_t* page = mi_page_fresh_alloc(heap, pq, block_size, page_alignment);
   if (page != NULL) {
     mi_assert_internal(mi_page_immediate_available(page));
-<<<<<<< HEAD
     
     if (is_huge) {
       mi_assert_internal(_mi_page_segment(page)->kind == MI_SEGMENT_HUGE);
@@ -860,18 +843,6 @@
     if (bsize <= MI_LARGE_OBJ_SIZE_MAX) {
       mi_heap_stat_increase(heap, large, bsize);
       mi_heap_stat_counter_increase(heap, large_count, 1);
-=======
-    mi_assert_internal(_mi_page_segment(page)->page_kind==MI_PAGE_HUGE);
-    mi_assert_internal(_mi_page_segment(page)->used==1);
-    #if MI_HUGE_PAGE_ABANDON
-    mi_assert_internal(_mi_page_segment(page)->thread_id==0); // abandoned, not in the huge queue
-    mi_page_set_heap(page, NULL);
-    #endif
-
-    if (bsize > MI_HUGE_OBJ_SIZE_MAX) {
-      mi_heap_stat_increase(heap, giant, bsize);
-      mi_heap_stat_counter_increase(heap, giant_count, 1);
->>>>>>> 4f2fdf76
     }
     else {
       mi_heap_stat_increase(heap, huge, bsize);
@@ -886,13 +857,8 @@
 // Note: in debug mode the size includes MI_PADDING_SIZE and might have overflowed.
 static mi_page_t* mi_find_page(mi_heap_t* heap, size_t size, size_t huge_alignment) mi_attr_noexcept {
   // huge allocation?
-<<<<<<< HEAD
   const size_t req_size = size - MI_PADDING_SIZE;  // correct for padding_size in case of an overflow on `size`  
   if mi_unlikely(req_size > (MI_MEDIUM_OBJ_SIZE_MAX - MI_PADDING_SIZE) || huge_alignment > 0) {
-=======
-  const size_t req_size = size - MI_PADDING_SIZE;  // correct for padding_size in case of an overflow on `size`
-  if mi_unlikely(req_size > (MI_LARGE_OBJ_SIZE_MAX - MI_PADDING_SIZE) || huge_alignment > 0) {
->>>>>>> 4f2fdf76
     if mi_unlikely(req_size > PTRDIFF_MAX) {  // we don't allocate more than PTRDIFF_MAX (see <https://sourceware.org/ml/libc-announce/2019/msg00001.html>)
       _mi_error_message(EOVERFLOW, "allocation request is too large (%zu bytes)\n", req_size);
       return NULL;
