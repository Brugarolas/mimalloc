--- conflicted
+++ resolved
@@ -238,7 +238,6 @@
   mi_assert_internal(!page->is_reset);
   // TODO: push on full queue immediately if it is full?
   mi_page_queue_t* pq = mi_page_queue(heap, mi_page_block_size(page));
-
   mi_page_queue_push(heap, pq, page);
   mi_assert_expensive(_mi_page_is_valid(page));
 }
@@ -246,20 +245,12 @@
 // allocate a fresh page from a segment
 static mi_page_t* mi_page_fresh_alloc(mi_heap_t* heap, mi_page_queue_t* pq, size_t block_size) {
   mi_assert_internal(pq==NULL||mi_heap_contains_queue(heap, pq));
-<<<<<<< HEAD
-  mi_page_t* page = _mi_segment_page_alloc(block_size, &heap->tld->segments, &heap->tld->os);
-  if (page == NULL) return NULL;
-  mi_assert_internal(pq==NULL || _mi_page_segment(page)->kind != MI_SEGMENT_HUGE);
-=======
-  mi_assert_internal(pq==NULL||block_size == pq->block_size);
   mi_page_t* page = _mi_segment_page_alloc(heap, block_size, &heap->tld->segments, &heap->tld->os);
   if (page == NULL) {
     // this may be out-of-memory, or an abandoned page was reclaimed (and in our queue)
     return NULL;
   }
-  // a fresh page was found, initialize it
-  mi_assert_internal(pq==NULL || _mi_page_segment(page)->page_kind != MI_PAGE_HUGE);
->>>>>>> e628fc70
+  mi_assert_internal(pq==NULL || _mi_page_segment(page)->kind != MI_SEGMENT_HUGE);
   mi_page_init(heap, page, block_size, heap->tld);
   _mi_stat_increase(&heap->tld->stats.pages, 1);
   if (pq!=NULL) mi_page_queue_push(heap, pq, page); // huge pages use pq==NULL
@@ -630,6 +621,8 @@
   #endif
   page->is_zero = page->is_zero_init;
 
+  mi_assert_internal(page->is_committed);
+  mi_assert_internal(!page->is_reset);
   mi_assert_internal(page->capacity == 0);
   mi_assert_internal(page->free == NULL);
   mi_assert_internal(page->used == 0);
