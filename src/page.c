--- conflicted
+++ resolved
@@ -130,9 +130,6 @@
     {    
       mi_page_queue_t* pq = mi_page_queue_of(page);
       mi_assert_internal(mi_page_queue_contains(pq, page));
-<<<<<<< HEAD
-      mi_assert_internal(pq->block_size==mi_page_block_size(page) || mi_page_block_size(page) > MI_MEDIUM_OBJ_SIZE_MAX || mi_page_is_in_full(page));
-=======
       if (mi_segment_is_huge(segment)) {
         mi_assert_internal(mi_page_queue_is_huge(pq) || mi_page_queue_is_full(pq));
       }
@@ -140,7 +137,6 @@
         mi_assert_internal(pq->block_size == mi_page_block_size(page) || mi_page_is_in_full(page));
         mi_assert_internal(mi_page_block_size(page) <= MI_LARGE_OBJ_SIZE_MAX);
       }
->>>>>>> 67e67646
       mi_assert_internal(mi_heap_contains_queue(mi_page_heap(page),pq));
     }
   }
@@ -292,16 +288,15 @@
     // this may be out-of-memory, or an abandoned page was reclaimed (and in our queue)
     return NULL;
   }
-<<<<<<< HEAD
+
   mi_assert_internal(page_alignment >0 || block_size > MI_MEDIUM_OBJ_SIZE_MAX || _mi_page_segment(page)->kind != MI_SEGMENT_HUGE);
   mi_assert_internal(pq!=NULL || page->xblock_size != 0);
   mi_assert_internal(pq!=NULL || mi_page_block_size(page) >= block_size);
-=======
+
   #if MI_HUGE_PAGE_ABANDON
   mi_assert_internal(pq==NULL || _mi_page_segment(page)->page_kind != MI_PAGE_HUGE);
   #endif
 
->>>>>>> 67e67646
   // a fresh page was found, initialize it
   const size_t xblock_size = ((pq == NULL || mi_page_is_huge(page)) ? MI_HUGE_BLOCK_SIZE : block_size);   
   //((pq == NULL || mi_page_queue_is_huge(pq)) ? mi_page_block_size(page) : block_size); // see also: mi_segment_huge_page_alloc
@@ -705,12 +700,6 @@
   const void* page_start = _mi_segment_page_start(segment, page, &page_size);
   MI_UNUSED(page_start);
   mi_track_mem_noaccess(page_start,page_size);
-<<<<<<< HEAD
-  mi_assert_internal(mi_page_block_size(page) <= page_size);
-  mi_assert_internal(page_size <= page->slice_count*MI_SEGMENT_SLICE_SIZE);
-  mi_assert_internal(page_size / block_size < (1L<<16));
-  page->reserved = (uint16_t)(page_size / block_size);
-=======
   if (segment->page_kind == MI_PAGE_HUGE) {
     page->xblock_size = MI_HUGE_BLOCK_SIZE;
     page->reserved = 1;
@@ -721,7 +710,6 @@
     mi_assert_internal(page_size / block_size < (1L << 16));
     page->reserved = (uint16_t)(page_size / block_size);
   }
->>>>>>> 67e67646
   mi_assert_internal(page->reserved > 0);
   #if (MI_PADDING || MI_ENCODE_FREELIST)
   page->keys[0] = _mi_heap_random_next(heap);
@@ -872,7 +860,6 @@
   General allocation
 ----------------------------------------------------------- */
 
-<<<<<<< HEAD
 // Large and huge page allocation.
 // Huge pages are allocated directly without being in a queue.
 // Because huge pages contain just one block, and the segment contains
@@ -880,13 +867,6 @@
 // that frees the block can free the whole page and segment directly.
 // Huge pages are also use if the requested alignment is very large (> MI_ALIGNMENT_MAX).
 static mi_page_t* mi_large_huge_page_alloc(mi_heap_t* heap, size_t size, size_t page_alignment) {
-=======
-// A huge page always occupies a single segment.
-// It is used for large allocations, (very) large alignments (> MI_ALIGNMENT_MAX), or remappable blocks.
-// When a huge page is freed from another thread, it is immediately reset to reduce memory pressure.
-// We use a page_alignment of 1 for remappable memory.
-static mi_page_t* mi_huge_page_alloc(mi_heap_t* heap, size_t size, size_t page_alignment) {
->>>>>>> 67e67646
   size_t block_size = _mi_os_good_alloc_size(size);
   mi_assert_internal(mi_bin(block_size) == MI_BIN_HUGE || page_alignment > 0);
   bool is_huge = (block_size > MI_LARGE_OBJ_SIZE_MAX || page_alignment > 0);
@@ -925,6 +905,51 @@
   return page;
 }
 
+// TODO Decide which one of the two methods is the one we are using
+
+// A huge page always occupies a single segment.
+// It is used for large allocations, (very) large alignments (> MI_ALIGNMENT_MAX), or remappable blocks.
+// When a huge page is freed from another thread, it is immediately reset to reduce memory pressure.
+// We use a page_alignment of 1 for remappable memory.
+static mi_page_t* mi_huge_page_alloc(mi_heap_t* heap, size_t size, size_t page_alignment) {
+  size_t block_size = _mi_os_good_alloc_size(size);
+  mi_assert_internal(mi_bin(block_size) == MI_BIN_HUGE || page_alignment > 0);
+  bool is_huge = (block_size > MI_LARGE_OBJ_SIZE_MAX || page_alignment > 0);
+  #if MI_HUGE_PAGE_ABANDON
+  mi_page_queue_t* pq = (is_huge ? NULL : mi_page_queue(heap, block_size));
+  #else
+  mi_page_queue_t* pq = mi_page_queue(heap, is_huge ? MI_HUGE_BLOCK_SIZE : block_size); // not block_size as that can be low if the page_alignment > 0
+  mi_assert_internal(!is_huge || mi_page_queue_is_huge(pq));
+  #endif
+  mi_page_t* page = mi_page_fresh_alloc(heap, pq, block_size, page_alignment);
+  if (page != NULL) {
+    mi_assert_internal(mi_page_immediate_available(page));
+    
+    if (is_huge) {
+      mi_assert_internal(_mi_page_segment(page)->kind == MI_SEGMENT_HUGE);
+      mi_assert_internal(_mi_page_segment(page)->used==1);
+      #if MI_HUGE_PAGE_ABANDON
+      mi_assert_internal(_mi_page_segment(page)->thread_id==0); // abandoned, not in the huge queue
+      mi_page_set_heap(page, NULL);
+      #endif      
+    }
+    else {
+      mi_assert_internal(_mi_page_segment(page)->kind != MI_SEGMENT_HUGE);
+    }
+    
+    const size_t bsize = mi_page_usable_block_size(page);  // note: not `mi_page_block_size` to account for padding
+    if (bsize <= MI_LARGE_OBJ_SIZE_MAX) {
+      mi_heap_stat_increase(heap, large, bsize);
+      mi_heap_stat_counter_increase(heap, large_count, 1);
+    }
+    else {
+      mi_heap_stat_increase(heap, huge, bsize);
+      mi_heap_stat_counter_increase(heap, huge_count, 1);
+    }
+  }
+  return page;
+}
+
 
 // Allocate a page
 // Note: in debug mode the size includes MI_PADDING_SIZE and might have overflowed.
@@ -937,7 +962,8 @@
       return NULL;
     }
     else {
-      return mi_large_huge_page_alloc(heap,size,huge_alignment);
+      return 
+      (heap,size,huge_alignment);
     }
   }
   else {
