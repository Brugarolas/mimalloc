/* ----------------------------------------------------------------------------
Copyright (c) 2018-2022, Microsoft Research, Daan Leijen
This is free software; you can redistribute it and/or modify it under the
terms of the MIT license. A copy of the license can be found in the file
"LICENSE" at the root of this distribution.
-----------------------------------------------------------------------------*/
#ifndef _DEFAULT_SOURCE
#define _DEFAULT_SOURCE   // for realpath() on Linux
#endif

#include "mimalloc.h"
#include "mimalloc/internal.h"
#include "mimalloc/atomic.h"
#include "mimalloc/prim.h"   // _mi_prim_thread_id()

#include <string.h>      // memset, strlen (for mi_strdup)
#include <stdlib.h>      // malloc, abort

#define MI_IN_ALLOC_C
#include "alloc-override.c"
#undef MI_IN_ALLOC_C

// ------------------------------------------------------
// Allocation
// ------------------------------------------------------

#if MI_PADDING
static void mi_padding_init(mi_page_t* page, mi_block_t* block, size_t size /* block size minus MI_PADDING_SIZE */) {
  mi_padding_t* const padding = (mi_padding_t*)((uint8_t*)block + mi_page_usable_block_size(page));
  ptrdiff_t delta = ((uint8_t*)padding - (uint8_t*)block - size);
  #if (MI_DEBUG>=2)
    mi_assert_internal(delta >= 0 && mi_page_usable_block_size(page) >= (size + delta));
  #endif
  mi_track_mem_defined(padding, sizeof(mi_padding_t));  // note: re-enable since mi_page_usable_block_size may set noaccess
  padding->canary = (uint32_t)(mi_ptr_encode(page, block, page->keys));
  padding->delta = (uint32_t)(delta);
  #if MI_PADDING_CHECK
  if (!mi_page_is_huge(page)) {
    uint8_t* fill = (uint8_t*)padding - delta;
    const size_t maxpad = (delta > MI_MAX_ALIGN_SIZE ? MI_MAX_ALIGN_SIZE : delta); // set at most N initial padding bytes
    for (size_t i = 0; i < maxpad; i++) { fill[i] = MI_DEBUG_PADDING; }
  }
  #endif
}
#else
static void mi_padding_init(mi_page_t* page, mi_block_t* block, size_t size) {
  MI_UNUSED(page); MI_UNUSED(block); MI_UNUSED(size);
}
#endif

// Fast allocation in a page: just pop from the free list.
// Fall back to generic allocation only if the list is empty.
extern inline void* _mi_page_malloc(mi_heap_t* heap, mi_page_t* page, size_t size, bool zero) mi_attr_noexcept {
  mi_assert_internal(page->xblock_size == 0 || mi_page_block_size(page) >= size);
  mi_block_t* const block = page->free;
  if mi_unlikely(block == NULL) {
    return _mi_malloc_generic(heap, size, zero, 0);
  }
  mi_assert_internal(block != NULL && _mi_ptr_page(block) == page);
  // pop from the free list
  page->used++;
  page->free = mi_block_next(page, block);
  mi_assert_internal(page->free == NULL || _mi_ptr_page(page->free) == page);
  #if MI_DEBUG>3
  if (page->free_is_zero) {
    mi_assert_expensive(mi_mem_is_zero(block+1,size - sizeof(*block)));
  }
  #endif

  // allow use of the block internally
  // note: when tracking we need to avoid ever touching the MI_PADDING since
  // that is tracked by valgrind etc. as non-accessible (through the red-zone, see `mimalloc/track.h`)
  mi_track_mem_undefined(block, mi_page_usable_block_size(page));

  // zero the block? note: we need to zero the full block size (issue #63)
  if mi_unlikely(zero) {
    mi_assert_internal(page->xblock_size != 0); // do not call with zero'ing for huge blocks (see _mi_malloc_generic)
    mi_assert_internal(page->xblock_size >= MI_PADDING_SIZE);
    if (page->free_is_zero) {
      block->next = 0;
      mi_track_mem_defined(block, page->xblock_size - MI_PADDING_SIZE);
    }
    else {
      _mi_memzero_aligned(block, page->xblock_size - MI_PADDING_SIZE);
    }    
  }

#if (MI_DEBUG>0) && !MI_TRACK_ENABLED && !MI_TSAN
  if (!zero && !mi_page_is_huge(page)) {
    memset(block, MI_DEBUG_UNINIT, mi_page_usable_block_size(page));
  }
#elif (MI_SECURE!=0)
  if (!zero) { block->next = 0; } // don't leak internal data
#endif

#if (MI_STAT>0)
  const size_t bsize = mi_page_usable_block_size(page);
  if (bsize <= MI_MEDIUM_OBJ_SIZE_MAX) {
    mi_heap_stat_increase(heap, normal, bsize);
    mi_heap_stat_counter_increase(heap, normal_count, 1);
#if (MI_STAT>1)
    const size_t bin = _mi_bin(bsize);
    mi_heap_stat_increase(heap, normal_bins[bin], 1);
#endif
  }
#endif

  mi_padding_init(page, block, size - MI_PADDING_SIZE);
  return block;
}

static inline mi_decl_restrict void* mi_heap_malloc_small_zero(mi_heap_t* heap, size_t size, bool zero) mi_attr_noexcept {
  mi_assert(heap != NULL);
  #if MI_DEBUG
  const uintptr_t tid = _mi_thread_id();
  mi_assert(heap->thread_id == 0 || heap->thread_id == tid); // heaps are thread local
  #endif
  mi_assert(size <= MI_SMALL_SIZE_MAX);
  #if (MI_PADDING)
  if (size == 0) { size = sizeof(void*); }
  #endif
  mi_page_t* page = _mi_heap_get_free_small_page(heap, size + MI_PADDING_SIZE);
  void* const p = _mi_page_malloc(heap, page, size + MI_PADDING_SIZE, zero);  
  mi_track_malloc(p,size,zero);
  #if MI_STAT>1
  if (p != NULL) {
    if (!mi_heap_is_initialized(heap)) { heap = mi_prim_get_default_heap(); }
    mi_heap_stat_increase(heap, malloc, mi_usable_size(p));
  }
  #endif
  #if MI_DEBUG>3
  if (p != NULL && zero) {
    mi_assert_expensive(mi_mem_is_zero(p, size));
  }
  #endif
  return p;
}

// allocate a small block
mi_decl_nodiscard extern inline mi_decl_restrict void* mi_heap_malloc_small(mi_heap_t* heap, size_t size) mi_attr_noexcept {
  return mi_heap_malloc_small_zero(heap, size, false);
}

mi_decl_nodiscard extern inline mi_decl_restrict void* mi_malloc_small(size_t size) mi_attr_noexcept {
  return mi_heap_malloc_small(mi_prim_get_default_heap(), size);
}

// The main allocation function
extern inline void* _mi_heap_malloc_zero_ex(mi_heap_t* heap, size_t size, bool zero, size_t huge_alignment) mi_attr_noexcept {
  if mi_likely(size <= MI_SMALL_SIZE_MAX) {
    mi_assert_internal(huge_alignment == 0);
    return mi_heap_malloc_small_zero(heap, size, zero);
  }
  else {
    mi_assert(heap!=NULL);
    mi_assert(heap->thread_id == 0 || heap->thread_id == _mi_thread_id());   // heaps are thread local
    void* const p = _mi_malloc_generic(heap, size + MI_PADDING_SIZE, zero, huge_alignment);  // note: size can overflow but it is detected in malloc_generic
    mi_track_malloc(p,size,zero);
    #if MI_STAT>1
    if (p != NULL) {
      if (!mi_heap_is_initialized(heap)) { heap = mi_prim_get_default_heap(); }
      mi_heap_stat_increase(heap, malloc, mi_usable_size(p));
    }
    #endif
    #if MI_DEBUG>3
    if (p != NULL && zero) {
      mi_assert_expensive(mi_mem_is_zero(p, size));
    }
    #endif
    return p;
  }
}

extern inline void* _mi_heap_malloc_zero(mi_heap_t* heap, size_t size, bool zero) mi_attr_noexcept {
  return _mi_heap_malloc_zero_ex(heap, size, zero, 0);
}

mi_decl_nodiscard extern inline mi_decl_restrict void* mi_heap_malloc(mi_heap_t* heap, size_t size) mi_attr_noexcept {
  return _mi_heap_malloc_zero(heap, size, false);
}

mi_decl_nodiscard extern inline mi_decl_restrict void* mi_malloc(size_t size) mi_attr_noexcept {
  return mi_heap_malloc(mi_prim_get_default_heap(), size);
}

// zero initialized small block
mi_decl_nodiscard mi_decl_restrict void* mi_zalloc_small(size_t size) mi_attr_noexcept {
  return mi_heap_malloc_small_zero(mi_prim_get_default_heap(), size, true);
}

mi_decl_nodiscard extern inline mi_decl_restrict void* mi_heap_zalloc(mi_heap_t* heap, size_t size) mi_attr_noexcept {
  return _mi_heap_malloc_zero(heap, size, true);
}

mi_decl_nodiscard mi_decl_restrict void* mi_zalloc(size_t size) mi_attr_noexcept {
  return mi_heap_zalloc(mi_prim_get_default_heap(),size);
}


// ------------------------------------------------------
// Check for double free in secure and debug mode
// This is somewhat expensive so only enabled for secure mode 4
// ------------------------------------------------------

#if (MI_ENCODE_FREELIST && (MI_SECURE>=4 || MI_DEBUG!=0))
// linear check if the free list contains a specific element
static bool mi_list_contains(const mi_page_t* page, const mi_block_t* list, const mi_block_t* elem) {
  while (list != NULL) {
    if (elem==list) return true;
    list = mi_block_next(page, list);
  }
  return false;
}

static mi_decl_noinline bool mi_check_is_double_freex(const mi_page_t* page, const mi_block_t* block) {
  // The decoded value is in the same page (or NULL).
  // Walk the free lists to verify positively if it is already freed
  if (mi_list_contains(page, page->free, block) ||
      mi_list_contains(page, page->local_free, block) ||
      mi_list_contains(page, mi_page_thread_free(page), block))
  {
    _mi_error_message(EAGAIN, "double free detected of block %p with size %zu\n", block, mi_page_block_size(page));
    return true;
  }
  return false;
}

#define mi_track_page(page,access)  { size_t psize; void* pstart = _mi_page_start(_mi_page_segment(page),page,&psize); mi_track_mem_##access( pstart, psize); }

static inline bool mi_check_is_double_free(const mi_page_t* page, const mi_block_t* block) {
  bool is_double_free = false;
  mi_block_t* n = mi_block_nextx(page, block, page->keys); // pretend it is freed, and get the decoded first field
  if (((uintptr_t)n & (MI_INTPTR_SIZE-1))==0 &&  // quick check: aligned pointer?
      (n==NULL || mi_is_in_same_page(block, n))) // quick check: in same page or NULL?
  {
    // Suspicous: decoded value a in block is in the same page (or NULL) -- maybe a double free?
    // (continue in separate function to improve code generation)
    is_double_free = mi_check_is_double_freex(page, block);
  }
  return is_double_free;
}
#else
static inline bool mi_check_is_double_free(const mi_page_t* page, const mi_block_t* block) {
  MI_UNUSED(page);
  MI_UNUSED(block);
  return false;
}
#endif

// ---------------------------------------------------------------------------
// Check for heap block overflow by setting up padding at the end of the block
// ---------------------------------------------------------------------------

#if MI_PADDING // && !MI_TRACK_ENABLED
static bool mi_page_decode_padding(const mi_page_t* page, const mi_block_t* block, size_t* delta, size_t* bsize) {
  *bsize = mi_page_usable_block_size(page);
  const mi_padding_t* const padding = (mi_padding_t*)((uint8_t*)block + *bsize);
  mi_track_mem_defined(padding,sizeof(mi_padding_t));
  *delta = padding->delta;
  uint32_t canary = padding->canary;
  uintptr_t keys[2];
  keys[0] = page->keys[0];
  keys[1] = page->keys[1];
  bool ok = ((uint32_t)mi_ptr_encode(page,block,keys) == canary && *delta <= *bsize);
  mi_track_mem_noaccess(padding,sizeof(mi_padding_t));
  return ok;
}

// Return the exact usable size of a block.
static size_t mi_page_usable_size_of(const mi_page_t* page, const mi_block_t* block) {
  size_t bsize;
  size_t delta;
  bool ok = mi_page_decode_padding(page, block, &delta, &bsize);
  mi_assert_internal(ok); mi_assert_internal(delta <= bsize);
  return (ok ? bsize - delta : 0);
}

// When a non-thread-local block is freed, it becomes part of the thread delayed free
// list that is freed later by the owning heap. If the exact usable size is too small to
// contain the pointer for the delayed list, then shrink the padding (by decreasing delta)
// so it will later not trigger an overflow error in `mi_free_block`.
void _mi_padding_shrink(const mi_page_t* page, const mi_block_t* block, const size_t min_size) {
  size_t bsize;
  size_t delta;
  bool ok = mi_page_decode_padding(page, block, &delta, &bsize);
  mi_assert_internal(ok);
  if (!ok || (bsize - delta) >= min_size) return;  // usually already enough space
  mi_assert_internal(bsize >= min_size);
  if (bsize < min_size) return;  // should never happen
  size_t new_delta = (bsize - min_size);
  mi_assert_internal(new_delta < bsize);
  mi_padding_t* padding = (mi_padding_t*)((uint8_t*)block + bsize);
  mi_track_mem_defined(padding,sizeof(mi_padding_t));
  padding->delta = (uint32_t)new_delta;
  mi_track_mem_noaccess(padding,sizeof(mi_padding_t));
}
#else
static size_t mi_page_usable_size_of(const mi_page_t* page, const mi_block_t* block) {
  MI_UNUSED(block);
  return mi_page_usable_block_size(page);
}

void _mi_padding_shrink(const mi_page_t* page, const mi_block_t* block, const size_t min_size) {
  MI_UNUSED(page);
  MI_UNUSED(block);
  MI_UNUSED(min_size);
}
#endif

#if MI_PADDING && MI_PADDING_CHECK

static bool mi_verify_padding(const mi_page_t* page, const mi_block_t* block, size_t* size, size_t* wrong) {
  size_t bsize;
  size_t delta;
  bool ok = mi_page_decode_padding(page, block, &delta, &bsize);
  *size = *wrong = bsize;
  if (!ok) return false;
  mi_assert_internal(bsize >= delta);
  *size = bsize - delta;
  if (!mi_page_is_huge(page)) {
    uint8_t* fill = (uint8_t*)block + bsize - delta;
    const size_t maxpad = (delta > MI_MAX_ALIGN_SIZE ? MI_MAX_ALIGN_SIZE : delta); // check at most the first N padding bytes
    mi_track_mem_defined(fill, maxpad);
    for (size_t i = 0; i < maxpad; i++) {
      if (fill[i] != MI_DEBUG_PADDING) {
        *wrong = bsize - delta + i;
        ok = false;
        break;
      }
    }
    mi_track_mem_noaccess(fill, maxpad);
  }
  return ok;
}

static void mi_check_padding(const mi_page_t* page, const mi_block_t* block) {
  size_t size;
  size_t wrong;
  if (!mi_verify_padding(page,block,&size,&wrong)) {
    _mi_error_message(EFAULT, "buffer overflow in heap block %p of size %zu: write after %zu bytes\n", block, size, wrong );
  }
}

#else

static void mi_check_padding(const mi_page_t* page, const mi_block_t* block) {
  MI_UNUSED(page);
  MI_UNUSED(block);
}

#endif

// only maintain stats for smaller objects if requested
#if (MI_STAT>0)
static void mi_stat_free(const mi_page_t* page, const mi_block_t* block) {
  #if (MI_STAT < 2)  
  MI_UNUSED(block);
  #endif
  mi_heap_t* const heap = mi_heap_get_default();
  const size_t bsize = mi_page_usable_block_size(page);
  #if (MI_STAT>1)
  const size_t usize = mi_page_usable_size_of(page, block);
  mi_heap_stat_decrease(heap, malloc, usize);
  #endif  
  if (bsize <= MI_MEDIUM_OBJ_SIZE_MAX) {
    mi_heap_stat_decrease(heap, normal, bsize);
    #if (MI_STAT > 1)
    mi_heap_stat_decrease(heap, normal_bins[_mi_bin(bsize)], 1);
    #endif
  }
  else if (bsize <= MI_LARGE_OBJ_SIZE_MAX) {
    mi_heap_stat_decrease(heap, large, bsize);
  }
  else {
    mi_heap_stat_decrease(heap, huge, bsize);
  }  
}
#else
static void mi_stat_free(const mi_page_t* page, const mi_block_t* block) {
  MI_UNUSED(page); MI_UNUSED(block);
}
#endif

#if MI_HUGE_PAGE_ABANDON
#if (MI_STAT>0)
// maintain stats for huge objects
static void mi_stat_huge_free(const mi_page_t* page) {
  mi_heap_t* const heap = mi_heap_get_default();
  const size_t bsize = mi_page_block_size(page); // to match stats in `page.c:mi_page_huge_alloc`
  if (bsize <= MI_LARGE_OBJ_SIZE_MAX) {
    mi_heap_stat_decrease(heap, large, bsize);
  }
  else {
    mi_heap_stat_decrease(heap, huge, bsize);
  }
}
#else
static void mi_stat_huge_free(const mi_page_t* page) {
  MI_UNUSED(page);
}
#endif
#endif

// ------------------------------------------------------
// Free
// ------------------------------------------------------

// multi-threaded free (or free in huge block if compiled with MI_HUGE_PAGE_ABANDON)
static mi_decl_noinline void _mi_free_block_mt(mi_page_t* page, mi_block_t* block)
{
  // The padding check may access the non-thread-owned page for the key values.
  // that is safe as these are constant and the page won't be freed (as the block is not freed yet).
  mi_check_padding(page, block);
  _mi_padding_shrink(page, block, sizeof(mi_block_t));       // for small size, ensure we can fit the delayed thread pointers without triggering overflow detection
  
  // huge page segments are always abandoned and can be freed immediately
  mi_segment_t* segment = _mi_page_segment(page);
  if (segment->kind == MI_SEGMENT_HUGE) {
    #if MI_HUGE_PAGE_ABANDON
    // huge page segments are always abandoned and can be freed immediately
    mi_stat_huge_free(page);
    _mi_segment_huge_page_free(segment, page, block);
    return;
    #else
    // huge pages are special as they occupy the entire segment
    // as these are large we reset the memory occupied by the page so it is available to other threads
    // (as the owning thread needs to actually free the memory later).
    _mi_segment_huge_page_reset(segment, page, block);
    #endif
  }
  
  #if (MI_DEBUG>0) && !MI_TRACK_ENABLED && !MI_TSAN        // note: when tracking, cannot use mi_usable_size with multi-threading
  if (segment->kind != MI_SEGMENT_HUGE) {                  // not for huge segments as we just reset the content
    memset(block, MI_DEBUG_FREED, mi_usable_size(block));
  }
  #endif

  // Try to put the block on either the page-local thread free list, or the heap delayed free list.
  mi_thread_free_t tfreex;
  bool use_delayed;
  mi_thread_free_t tfree = mi_atomic_load_relaxed(&page->xthread_free);
  do {
    use_delayed = (mi_tf_delayed(tfree) == MI_USE_DELAYED_FREE);
    if mi_unlikely(use_delayed) {
      // unlikely: this only happens on the first concurrent free in a page that is in the full list
      tfreex = mi_tf_set_delayed(tfree,MI_DELAYED_FREEING);
    }
    else {
      // usual: directly add to page thread_free list
      mi_block_set_next(page, block, mi_tf_block(tfree));
      tfreex = mi_tf_set_block(tfree,block);
    }
  } while (!mi_atomic_cas_weak_release(&page->xthread_free, &tfree, tfreex));

  if mi_unlikely(use_delayed) {
    // racy read on `heap`, but ok because MI_DELAYED_FREEING is set (see `mi_heap_delete` and `mi_heap_collect_abandon`)
    mi_heap_t* const heap = (mi_heap_t*)(mi_atomic_load_acquire(&page->xheap)); //mi_page_heap(page);
    mi_assert_internal(heap != NULL);
    if (heap != NULL) {
      // add to the delayed free list of this heap. (do this atomically as the lock only protects heap memory validity)
      mi_block_t* dfree = mi_atomic_load_ptr_relaxed(mi_block_t, &heap->thread_delayed_free);
      do {
        mi_block_set_nextx(heap,block,dfree, heap->keys);
      } while (!mi_atomic_cas_ptr_weak_release(mi_block_t,&heap->thread_delayed_free, &dfree, block));
    }

    // and reset the MI_DELAYED_FREEING flag
    tfree = mi_atomic_load_relaxed(&page->xthread_free);
    do {
      tfreex = tfree;
      mi_assert_internal(mi_tf_delayed(tfree) == MI_DELAYED_FREEING);
      tfreex = mi_tf_set_delayed(tfree,MI_NO_DELAYED_FREE);
    } while (!mi_atomic_cas_weak_release(&page->xthread_free, &tfree, tfreex));
  }
}

// regular free
static inline void _mi_free_block(mi_page_t* page, bool local, mi_block_t* block)
{
  // and push it on the free list
  //const size_t bsize = mi_page_block_size(page);
  if mi_likely(local) {
    // owning thread can free a block directly
    if mi_unlikely(mi_check_is_double_free(page, block)) return;
    mi_check_padding(page, block);
    #if (MI_DEBUG>0) && !MI_TRACK_ENABLED && !MI_TSAN
    if (!mi_page_is_huge(page)) {   // huge page content may be already decommitted
      memset(block, MI_DEBUG_FREED, mi_page_block_size(page));
    }
    #endif
    mi_block_set_next(page, block, page->local_free);
    page->local_free = block;
    page->used--;
    if mi_unlikely(mi_page_all_free(page)) {
      _mi_page_retire(page);
    }
    else if mi_unlikely(mi_page_is_in_full(page)) {
      _mi_page_unfull(page);
    }
  }
  else {
    _mi_free_block_mt(page,block);
  }
}


// Adjust a block that was allocated aligned, to the actual start of the block in the page.
mi_block_t* _mi_page_ptr_unalign(const mi_segment_t* segment, const mi_page_t* page, const void* p) {
  mi_assert_internal(page!=NULL && p!=NULL);
  const size_t diff   = (uint8_t*)p - _mi_page_start(segment, page, NULL);
  const size_t adjust = (diff % mi_page_block_size(page));
  return (mi_block_t*)((uintptr_t)p - adjust);
}


void mi_decl_noinline _mi_free_generic(const mi_segment_t* segment, mi_page_t* page, bool is_local, void* p) mi_attr_noexcept {
  mi_block_t* const block = (mi_page_has_aligned(page) ? _mi_page_ptr_unalign(segment, page, p) : (mi_block_t*)p);
  mi_stat_free(page, block);    // stat_free may access the padding
  mi_track_free_size(block, mi_page_usable_size_of(page,block));
  _mi_free_block(page, is_local, block);
}

// Get the segment data belonging to a pointer
// This is just a single `and` in assembly but does further checks in debug mode
// (and secure mode) if this was a valid pointer.
static inline mi_segment_t* mi_checked_ptr_segment(const void* p, const char* msg)
{
  MI_UNUSED(msg);
  mi_assert(p != NULL);

#if (MI_DEBUG>0)
  if mi_unlikely(((uintptr_t)p & (MI_INTPTR_SIZE - 1)) != 0) {
    _mi_error_message(EINVAL, "%s: invalid (unaligned) pointer: %p\n", msg, p);
    return NULL;
  }
#endif

  mi_segment_t* const segment = _mi_ptr_segment(p);
  mi_assert_internal(segment != NULL);

#if (MI_DEBUG>0)
  if mi_unlikely(!mi_is_in_heap_region(p)) {
<<<<<<< HEAD
  #if (MI_INTPTR_SIZE == 8 && defined(__linux__))
    if (((uintptr_t)p >> 40) != 0x7F) { // linux tends to align large blocks above 0x7F000000000 (issue #640)
  #else
    {
  #endif
      _mi_warning_message("%s: pointer might not point to a valid heap region: %p\n"
        "(this may still be a valid very large allocation (over 64MiB))\n", msg, p);
      if mi_likely(_mi_ptr_cookie(segment) == segment->cookie) {
        _mi_warning_message("(yes, the previous pointer %p was valid after all)\n", p);
      }
=======
    _mi_trace_message("%s: pointer might not point to a valid heap region: %p\n" "(this may still be a valid very large allocation (over 64MiB))\n", msg, p);
    if mi_likely(_mi_ptr_cookie(segment) == segment->cookie) {
      _mi_trace_message("(yes, the previous pointer %p was valid after all)\n", p);
>>>>>>> 67e67646
    }
  }
#endif
#if (MI_DEBUG>0 || MI_SECURE>=4)
  if mi_unlikely(_mi_ptr_cookie(segment) != segment->cookie) {
    _mi_error_message(EINVAL, "%s: pointer does not point to a valid heap space: %p\n", msg, p);
    return NULL;
  }
#endif

  return segment;
}

// Free a block
// fast path written carefully to prevent spilling on the stack
void mi_free(void* p) mi_attr_noexcept
{
  if mi_unlikely(p == NULL) return;
  mi_segment_t* const segment = mi_checked_ptr_segment(p,"mi_free");
  const bool          is_local= (_mi_prim_thread_id() == mi_atomic_load_relaxed(&segment->thread_id));
  mi_page_t* const    page    = _mi_segment_page_of(segment, p);

  if mi_likely(is_local) {                       // thread-local free?
    if mi_likely(page->flags.full_aligned == 0)  // and it is not a full page (full pages need to move from the full bin), nor has aligned blocks (aligned blocks need to be unaligned)
    {
      mi_block_t* const block = (mi_block_t*)p;
      if mi_unlikely(mi_check_is_double_free(page, block)) return;
      mi_check_padding(page, block);
      mi_stat_free(page, block);
      #if (MI_DEBUG>0) && !MI_TRACK_ENABLED  && !MI_TSAN
      memset(block, MI_DEBUG_FREED, mi_page_block_size(page));
      #endif
      mi_track_free_size(p, mi_page_usable_size_of(page,block)); // faster then mi_usable_size as we already know the page and that p is unaligned
      mi_block_set_next(page, block, page->local_free);
      page->local_free = block;
      if mi_unlikely(--page->used == 0) {   // using this expression generates better code than: page->used--; if (mi_page_all_free(page))
        _mi_page_retire(page);
      }
    }
    else {
      // page is full or contains (inner) aligned blocks; use generic path
      _mi_free_generic(segment, page, true, p);
    }
  }
  else {
    // not thread-local; use generic path
    _mi_free_generic(segment, page, false, p);
  }
}

// return true if successful
bool _mi_free_delayed_block(mi_block_t* block) {
  // get segment and page
  const mi_segment_t* const segment = _mi_ptr_segment(block);
  mi_assert_internal(_mi_ptr_cookie(segment) == segment->cookie);
  mi_assert_internal(_mi_thread_id() == segment->thread_id);
  mi_page_t* const page = _mi_segment_page_of(segment, block);

  // Clear the no-delayed flag so delayed freeing is used again for this page.
  // This must be done before collecting the free lists on this page -- otherwise
  // some blocks may end up in the page `thread_free` list with no blocks in the
  // heap `thread_delayed_free` list which may cause the page to be never freed!
  // (it would only be freed if we happen to scan it in `mi_page_queue_find_free_ex`)
  if (!_mi_page_try_use_delayed_free(page, MI_USE_DELAYED_FREE, false /* dont overwrite never delayed */)) {
    return false;
  }

  // collect all other non-local frees to ensure up-to-date `used` count
  _mi_page_free_collect(page, false);

  // and free the block (possibly freeing the page as well since used is updated)
  _mi_free_block(page, true, block);
  return true;
}

// Bytes available in a block
mi_decl_noinline static size_t mi_page_usable_aligned_size_of(const mi_segment_t* segment, const mi_page_t* page, const void* p) mi_attr_noexcept {
  const mi_block_t* block = _mi_page_ptr_unalign(segment, page, p);
  const size_t size = mi_page_usable_size_of(page, block);
  const ptrdiff_t adjust = (uint8_t*)p - (uint8_t*)block;
  mi_assert_internal(adjust >= 0 && (size_t)adjust <= size);
  return (size - adjust);
}

static inline size_t _mi_usable_size(const void* p, const char* msg) mi_attr_noexcept {
  if (p == NULL) return 0;
  const mi_segment_t* const segment = mi_checked_ptr_segment(p, msg);
  const mi_page_t* const page = _mi_segment_page_of(segment, p);
  if mi_likely(!mi_page_has_aligned(page)) {
    const mi_block_t* block = (const mi_block_t*)p;
    return mi_page_usable_size_of(page, block);
  }
  else {
    // split out to separate routine for improved code generation
    return mi_page_usable_aligned_size_of(segment, page, p);
  }
}

mi_decl_nodiscard size_t mi_usable_size(const void* p) mi_attr_noexcept {
  return _mi_usable_size(p, "mi_usable_size");
}


// ------------------------------------------------------
// Allocation extensions
// ------------------------------------------------------

void mi_free_size(void* p, size_t size) mi_attr_noexcept {
  MI_UNUSED_RELEASE(size);
  mi_assert(p == NULL || size <= _mi_usable_size(p,"mi_free_size"));
  mi_free(p);
}

void mi_free_size_aligned(void* p, size_t size, size_t alignment) mi_attr_noexcept {
  MI_UNUSED_RELEASE(alignment);
  mi_assert(((uintptr_t)p % alignment) == 0);
  mi_free_size(p,size);
}

void mi_free_aligned(void* p, size_t alignment) mi_attr_noexcept {
  MI_UNUSED_RELEASE(alignment);
  mi_assert(((uintptr_t)p % alignment) == 0);
  mi_free(p);
}

mi_decl_nodiscard extern inline mi_decl_restrict void* mi_heap_calloc(mi_heap_t* heap, size_t count, size_t size) mi_attr_noexcept {
  size_t total;
  if (mi_count_size_overflow(count,size,&total)) return NULL;
  return mi_heap_zalloc(heap,total);
}

mi_decl_nodiscard mi_decl_restrict void* mi_calloc(size_t count, size_t size) mi_attr_noexcept {
  return mi_heap_calloc(mi_prim_get_default_heap(),count,size);
}

// Uninitialized `calloc`
mi_decl_nodiscard extern mi_decl_restrict void* mi_heap_mallocn(mi_heap_t* heap, size_t count, size_t size) mi_attr_noexcept {
  size_t total;
  if (mi_count_size_overflow(count, size, &total)) return NULL;
  return mi_heap_malloc(heap, total);
}

mi_decl_nodiscard mi_decl_restrict void* mi_mallocn(size_t count, size_t size) mi_attr_noexcept {
  return mi_heap_mallocn(mi_prim_get_default_heap(),count,size);
}

static void* mi_heap_try_expand_zero(mi_heap_t* heap, mi_segment_t* segment, void* p, size_t size, size_t newsize, bool zero);

// Expand (or shrink) in place (or fail)
void* mi_expand(void* p, size_t newsize) mi_attr_noexcept 
{
  if (p == NULL) return NULL;
  
  const size_t size = _mi_usable_size(p,"mi_expand");
  if (size == newsize) return p;

  // try OS expand
  mi_segment_t* const segment = mi_checked_ptr_segment(p, "mi_expand");
  if mi_unlikely(segment->memid.memkind == MI_MEM_OS_EXPAND) {
    void* newp = mi_heap_try_expand_zero(mi_prim_get_default_heap(), segment, p, size, newsize, false);
    mi_assert_internal(newp == NULL || newp == p);
    if (newp != NULL) return newp;
  }

  // otherwise we cannot grow inplace
  if (newsize > size) return NULL;

  // shrink padding
  mi_page_t* page = _mi_segment_page_of(segment, p);
  mi_block_t* block = _mi_page_ptr_unalign(segment, page, p);
  mi_padding_init(page, block, newsize);
  mi_track_resize(p, size, newsize);

  return p; // it still fits  
}


static void* mi_heap_try_remap_zero(mi_heap_t* heap, mi_segment_t* segment, void* p, size_t size, size_t newsize, bool zero);

static void mi_padding_init_ptr(void* p, size_t size) {
  mi_segment_t* segment = mi_checked_ptr_segment(p, "_mi_padding_init_ptr");
  mi_page_t* page = _mi_segment_page_of(segment, p);
  mi_block_t* block = _mi_page_ptr_unalign(segment, page, p);
  mi_padding_init(page, block, size);
}

void* _mi_heap_realloc_zero(mi_heap_t* heap, void* p, size_t newsize, bool zero) mi_attr_noexcept {
  // if p == NULL then behave as malloc.
  if mi_unlikely(p==NULL) return _mi_heap_malloc_zero(heap,newsize,zero);

  // else if newsize == 0 then reallocate to a zero-sized block (and don't return NULL, just as mi_malloc(0)).
  // (this means that returning NULL always indicates an error, and `p` will not have been freed in that case.)
  const size_t size = _mi_usable_size(p,"mi_realloc"); // also works if p == NULL (with size 0)
  if mi_unlikely(newsize <= size && newsize >= (size / 2) && newsize > 0 && newsize < 1024) {  // note: newsize must be > 0 or otherwise we return NULL for realloc(NULL,0)
    mi_assert_internal(p!=NULL);
    mi_padding_init_ptr(p, newsize);
    mi_track_resize(p,size,newsize)
    return p;  // reallocation still fits and not more than 50% waste
  }

  // try OS expand
  mi_segment_t* const segment = mi_checked_ptr_segment(p, "mi_realloc");
  if mi_unlikely(segment->memid.memkind == MI_MEM_OS_EXPAND) {
    void* newp = mi_heap_try_expand_zero(heap, segment, p, size, newsize, zero);
    mi_assert_internal(newp == NULL || newp == p);
    if (newp != NULL) return newp;
  }

  // try OS remap for large reallocations
  const size_t remap_threshold = mi_option_get_size(mi_option_remap_threshold);
  const bool use_remap = (segment->memid.memkind == MI_MEM_OS_REMAP) || (remap_threshold > 0 && newsize >= remap_threshold);
  if mi_unlikely(use_remap) {
    void* newp = mi_heap_try_remap_zero(heap, segment, p, size, newsize, zero);
    if (newp != NULL) return newp;
  }

  // otherwise copy into a new area
  void* newp = (use_remap ? mi_heap_malloc_remappable(heap, newsize) : mi_heap_malloc(heap, newsize));
  if mi_likely(newp != NULL) {
    if (zero && newsize > size) {
      // also set last word in the previous allocation to zero to ensure any padding is zero-initialized
      const size_t start = (size >= sizeof(intptr_t) ? size - sizeof(intptr_t) : 0);
      _mi_memzero((uint8_t*)newp + start, newsize - start);
    }
    else if (newsize == 0) {
      ((uint8_t*)newp)[0] = 0; // work around for applications that expect zero-reallocation to be zero initialized (issue #725)
    }
    if mi_likely(p != NULL) {
      const size_t copysize = (newsize > size ? size : newsize);
      mi_track_mem_defined(p,copysize);  // _mi_useable_size may be too large for byte precise memory tracking..
      _mi_memcpy(newp, p, copysize);
      mi_free(p); // only free the original pointer if successful
    }
  }
  return newp;
}

mi_decl_nodiscard void* mi_heap_realloc(mi_heap_t* heap, void* p, size_t newsize) mi_attr_noexcept {
  return _mi_heap_realloc_zero(heap, p, newsize, false);
}

mi_decl_nodiscard void* mi_heap_reallocn(mi_heap_t* heap, void* p, size_t count, size_t size) mi_attr_noexcept {
  size_t total;
  if (mi_count_size_overflow(count, size, &total)) return NULL;
  return mi_heap_realloc(heap, p, total);
}


// Reallocate but free `p` on errors
mi_decl_nodiscard void* mi_heap_reallocf(mi_heap_t* heap, void* p, size_t newsize) mi_attr_noexcept {
  void* newp = mi_heap_realloc(heap, p, newsize);
  if (newp==NULL && p!=NULL) mi_free(p);
  return newp;
}

mi_decl_nodiscard void* mi_heap_rezalloc(mi_heap_t* heap, void* p, size_t newsize) mi_attr_noexcept {
  return _mi_heap_realloc_zero(heap, p, newsize, true);
}

mi_decl_nodiscard void* mi_heap_recalloc(mi_heap_t* heap, void* p, size_t count, size_t size) mi_attr_noexcept {
  size_t total;
  if (mi_count_size_overflow(count, size, &total)) return NULL;
  return mi_heap_rezalloc(heap, p, total);
}


mi_decl_nodiscard void* mi_realloc(void* p, size_t newsize) mi_attr_noexcept {
  return mi_heap_realloc(mi_prim_get_default_heap(),p,newsize);
}

mi_decl_nodiscard void* mi_reallocn(void* p, size_t count, size_t size) mi_attr_noexcept {
  return mi_heap_reallocn(mi_prim_get_default_heap(),p,count,size);
}

// Reallocate but free `p` on errors
mi_decl_nodiscard void* mi_reallocf(void* p, size_t newsize) mi_attr_noexcept {
  return mi_heap_reallocf(mi_prim_get_default_heap(),p,newsize);
}

mi_decl_nodiscard void* mi_rezalloc(void* p, size_t newsize) mi_attr_noexcept {
  return mi_heap_rezalloc(mi_prim_get_default_heap(), p, newsize);
}

mi_decl_nodiscard void* mi_recalloc(void* p, size_t count, size_t size) mi_attr_noexcept {
  return mi_heap_recalloc(mi_prim_get_default_heap(), p, count, size);
}

// ------------------------------------------------------
// expand
// ------------------------------------------------------

static void* mi_heap_malloc_zero_expandable(mi_heap_t* heap, size_t size, size_t max_expand_size, bool zero) mi_attr_noexcept {
  if (max_expand_size <= size) { 
    return _mi_heap_malloc_zero(heap, size, zero);
  }
  size_t increments = _mi_divide_up(max_expand_size, MI_EXPAND_INCREMENT);
  if (increments > MI_ALIGN_EXPAND_MAX) increments = MI_ALIGN_EXPAND_MAX;
  else if (increments < MI_ALIGN_EXPAND_MIN) increments = MI_ALIGN_EXPAND_MIN;
  return _mi_heap_malloc_zero_ex(heap, size, zero, increments);
}

mi_decl_nodiscard void* mi_heap_malloc_expandable(mi_heap_t* heap, size_t size, size_t max_expand_size) mi_attr_noexcept {
  return mi_heap_malloc_zero_expandable(heap, size, max_expand_size, false);
}

mi_decl_nodiscard void* mi_heap_zalloc_expandable(mi_heap_t* heap, size_t size, size_t max_expand_size) mi_attr_noexcept {
  return mi_heap_malloc_zero_expandable(heap, size, max_expand_size, true);
}

mi_decl_nodiscard void* mi_malloc_expandable(size_t size, size_t max_expand_size) mi_attr_noexcept {
  return mi_heap_malloc_expandable(mi_prim_get_default_heap(), size, max_expand_size);
}

mi_decl_nodiscard void* mi_zalloc_expandable(size_t size, size_t max_expand_size) mi_attr_noexcept {
  return mi_heap_zalloc_expandable(mi_prim_get_default_heap(), size, max_expand_size);
}


static void* mi_heap_try_expand_zero(mi_heap_t* heap, mi_segment_t* segment, void* p, size_t size, size_t newsize, bool zero)
{
  if (newsize == 0) return NULL;
  if (p == NULL) {
    return mi_heap_malloc_zero_expandable(heap, newsize, zero, (newsize < PTRDIFF_MAX/2 ? 2*newsize : newsize));
  }

  // expandable memory?
  if (segment->memid.memkind != MI_MEM_OS_EXPAND) return NULL;

  // we can only expand from an owning thread (as the segment is modified temporarily)
  const mi_threadid_t tid = _mi_prim_thread_id();
  mi_assert(heap->thread_id == tid);
  if (segment->thread_id != tid) return NULL;

  // check size
  const size_t padsize = newsize + MI_PADDING_SIZE;
  mi_assert_internal(segment != NULL);
  mi_page_t* page = _mi_segment_page_of(segment, p);
  mi_block_t* block = _mi_page_ptr_unalign(segment, page, p);
  
  // try to use OS expand
  mi_assert_internal((void*)block == p);
  block = _mi_segment_huge_page_expand(segment, page, block, padsize, &heap->tld->segments);
  mi_assert_internal(block == NULL || (void*)block == p);
  if (block == NULL) return NULL;
  
  _mi_trace_message("expanded inplace (address: %p to %zu bytes)\n", p, newsize);
  mi_padding_init(page, block, newsize);
  mi_track_resize(p, size, newsize);
  if (zero) {
    // also set last word in the previous allocation to zero to ensure any padding is zero-initialized
    const size_t start = (size >= sizeof(intptr_t) ? size - sizeof(intptr_t) : 0);
    _mi_memzero((uint8_t*)p + start, newsize - start);
  }
  return block;
}


// ------------------------------------------------------
// remap
// ------------------------------------------------------

static void* mi_heap_malloc_zero_remappable(mi_heap_t* heap, size_t size, bool zero) mi_attr_noexcept {
  return _mi_heap_malloc_zero_ex(heap, size, zero, MI_ALIGN_REMAP);
}

mi_decl_nodiscard void* mi_heap_malloc_remappable(mi_heap_t* heap, size_t size) mi_attr_noexcept {
  return mi_heap_malloc_zero_remappable(heap, size, false);
}

mi_decl_nodiscard void* mi_heap_zalloc_remappable(mi_heap_t* heap, size_t size) mi_attr_noexcept {
  return mi_heap_malloc_zero_remappable(heap, size, true);
}

mi_decl_nodiscard void* mi_malloc_remappable(size_t size) mi_attr_noexcept {
  return mi_heap_malloc_remappable(mi_prim_get_default_heap(), size);
}

mi_decl_nodiscard void* mi_zalloc_remappable(size_t size) mi_attr_noexcept {
  return mi_heap_zalloc_remappable(mi_prim_get_default_heap(), size);
}

// remap is as realloc but issues warnings if the memory is not remappable
mi_decl_nodiscard void* mi_remap(void* p, size_t newsize) mi_attr_noexcept 
{
  mi_heap_t* const heap = mi_prim_get_default_heap();
  mi_segment_t* const segment = mi_checked_ptr_segment(p, "mi_remap");
  const mi_threadid_t tid = _mi_prim_thread_id();
  mi_assert(heap->thread_id == tid);
  if (segment->thread_id != tid) {
    _mi_warning_message("cannot remap memory from a different thread (address: %p, newsize: %zu bytes)\n", p, newsize);
  }
  else if (segment->memid.memkind != MI_MEM_OS_REMAP) {
    _mi_warning_message("cannot remap non-remappable memory (address: %p, newsize: %zu bytes)\n", p, newsize);
  }
  return _mi_heap_realloc_zero(heap, p, newsize, false);
}

// called from `mi_realloc`
static void* mi_heap_try_remap_zero(mi_heap_t* heap, mi_segment_t* segment, void* p, size_t size, size_t newsize, bool zero)
{
  if (newsize == 0) return NULL;
  if (p == NULL) {
    return mi_heap_malloc_zero_remappable(heap, newsize, zero);
  }

  // we can only remap from an owning thread
  const mi_threadid_t tid = _mi_prim_thread_id();
  mi_assert(heap->thread_id == tid);
  if (segment->thread_id != tid) return NULL;

  // remappable memory?
  if (segment->memid.memkind != MI_MEM_OS_REMAP) return NULL;

  // check size
  const size_t padsize = newsize + MI_PADDING_SIZE;
  mi_assert_internal(segment != NULL);
  mi_page_t* page = _mi_segment_page_of(segment, p);  
  mi_block_t* block = _mi_page_ptr_unalign(segment, page, p);
  const size_t bsize = mi_page_usable_block_size(page);
  if (bsize >= padsize && 9*(bsize/10) <= padsize) {  // if smaller and not more than 10% waste, keep it
    _mi_verbose_message("remapping in the same block (address: %p from %zu bytes to %zu bytes)\n", p, mi_usable_size(p), newsize);
    mi_padding_init(page, block, newsize);
    mi_track_resize(p, size, newsize);
    return p;
  }

  // try to use OS remap
  mi_assert_internal((void*)block == p);        
  block = _mi_segment_huge_page_remap(segment, page, block, padsize, &heap->tld->segments);
  if (block != NULL) {     
    // succes! re-establish the pointers to the potentially relocated memory
    _mi_trace_message("used remap (address: %p to %zu bytes)\n", p, newsize);
    segment = mi_checked_ptr_segment(block, "mi_remap");
    page = _mi_segment_page_of(segment, block);
    mi_padding_init(page, block, newsize);
    mi_track_realloc(p, size, block, newsize);
    if (zero) {
      // also set last word in the previous allocation to zero to ensure any padding is zero-initialized
      const size_t start = (size >= sizeof(intptr_t) ? size - sizeof(intptr_t) : 0);
      _mi_memzero((uint8_t*)p + start, newsize - start);
    }
    return block;
  }
  
  _mi_warning_message("unable to remap memory, fall back to reallocation (address: %p, from %zu bytes to %zu bytes)\n", p, mi_usable_size(p), newsize);
  return NULL;
}



// ------------------------------------------------------
// strdup, strndup, and realpath
// ------------------------------------------------------

// `strdup` using mi_malloc
mi_decl_nodiscard mi_decl_restrict char* mi_heap_strdup(mi_heap_t* heap, const char* s) mi_attr_noexcept {
  if (s == NULL) return NULL;
  size_t n = strlen(s);
  char* t = (char*)mi_heap_malloc(heap,n+1);
  if (t == NULL) return NULL;
  _mi_memcpy(t, s, n);
  t[n] = 0;
  return t;
}

mi_decl_nodiscard mi_decl_restrict char* mi_strdup(const char* s) mi_attr_noexcept {
  return mi_heap_strdup(mi_prim_get_default_heap(), s);
}

// `strndup` using mi_malloc
mi_decl_nodiscard mi_decl_restrict char* mi_heap_strndup(mi_heap_t* heap, const char* s, size_t n) mi_attr_noexcept {
  if (s == NULL) return NULL;
  const char* end = (const char*)memchr(s, 0, n);  // find end of string in the first `n` characters (returns NULL if not found)
  const size_t m = (end != NULL ? (size_t)(end - s) : n);  // `m` is the minimum of `n` or the end-of-string
  mi_assert_internal(m <= n);
  char* t = (char*)mi_heap_malloc(heap, m+1);
  if (t == NULL) return NULL;
  _mi_memcpy(t, s, m);
  t[m] = 0;
  return t;
}

mi_decl_nodiscard mi_decl_restrict char* mi_strndup(const char* s, size_t n) mi_attr_noexcept {
  return mi_heap_strndup(mi_prim_get_default_heap(),s,n);
}

#ifndef __wasi__
// `realpath` using mi_malloc
#ifdef _WIN32
#ifndef PATH_MAX
#define PATH_MAX MAX_PATH
#endif
#include <windows.h>
mi_decl_nodiscard mi_decl_restrict char* mi_heap_realpath(mi_heap_t* heap, const char* fname, char* resolved_name) mi_attr_noexcept {
  // todo: use GetFullPathNameW to allow longer file names
  char buf[PATH_MAX];
  DWORD res = GetFullPathNameA(fname, PATH_MAX, (resolved_name == NULL ? buf : resolved_name), NULL);
  if (res == 0) {
    errno = GetLastError(); return NULL;
  }
  else if (res > PATH_MAX) {
    errno = EINVAL; return NULL;
  }
  else if (resolved_name != NULL) {
    return resolved_name;
  }
  else {
    return mi_heap_strndup(heap, buf, PATH_MAX);
  }
}
#else
/*
#include <unistd.h>  // pathconf
static size_t mi_path_max(void) {
  static size_t path_max = 0;
  if (path_max <= 0) {
    long m = pathconf("/",_PC_PATH_MAX);
    if (m <= 0) path_max = 4096;      // guess
    else if (m < 256) path_max = 256; // at least 256
    else path_max = m;
  }
  return path_max;
}
*/
char* mi_heap_realpath(mi_heap_t* heap, const char* fname, char* resolved_name) mi_attr_noexcept {
  if (resolved_name != NULL) {
    return realpath(fname,resolved_name);
  }
  else {
    char* rname = realpath(fname, NULL);
    if (rname == NULL) return NULL;
    char* result = mi_heap_strdup(heap, rname);
    free(rname);  // use regular free! (which may be redirected to our free but that's ok)
    return result;
  }
  /*
    const size_t n  = mi_path_max();
    char* buf = (char*)mi_malloc(n+1);
    if (buf == NULL) {
      errno = ENOMEM;
      return NULL;
    }
    char* rname  = realpath(fname,buf);
    char* result = mi_heap_strndup(heap,rname,n); // ok if `rname==NULL`
    mi_free(buf);
    return result;
  }
  */
}
#endif

mi_decl_nodiscard mi_decl_restrict char* mi_realpath(const char* fname, char* resolved_name) mi_attr_noexcept {
  return mi_heap_realpath(mi_prim_get_default_heap(),fname,resolved_name);
}
#endif

/*-------------------------------------------------------
C++ new and new_aligned
The standard requires calling into `get_new_handler` and
throwing the bad_alloc exception on failure. If we compile
with a C++ compiler we can implement this precisely. If we
use a C compiler we cannot throw a `bad_alloc` exception
but we call `exit` instead (i.e. not returning).
-------------------------------------------------------*/

#ifdef __cplusplus
#include <new>
static bool mi_try_new_handler(bool nothrow) {
  #if defined(_MSC_VER) || (__cplusplus >= 201103L)
    std::new_handler h = std::get_new_handler();
  #else
    std::new_handler h = std::set_new_handler();
    std::set_new_handler(h);
  #endif
  if (h==NULL) {
    _mi_error_message(ENOMEM, "out of memory in 'new'");
    if (!nothrow) {
      throw std::bad_alloc();
    }
    return false;
  }
  else {
    h();
    return true;
  }
}
#else
typedef void (*std_new_handler_t)(void);

#if (defined(__GNUC__) || (defined(__clang__) && !defined(_MSC_VER)))  // exclude clang-cl, see issue #631
std_new_handler_t __attribute__((weak)) _ZSt15get_new_handlerv(void) {
  return NULL;
}
static std_new_handler_t mi_get_new_handler(void) {
  return _ZSt15get_new_handlerv();
}
#else
// note: on windows we could dynamically link to `?get_new_handler@std@@YAP6AXXZXZ`.
static std_new_handler_t mi_get_new_handler() {
  return NULL;
}
#endif

static bool mi_try_new_handler(bool nothrow) {
  std_new_handler_t h = mi_get_new_handler();
  if (h==NULL) {
    _mi_error_message(ENOMEM, "out of memory in 'new'");
    if (!nothrow) {
      abort();  // cannot throw in plain C, use abort
    }
    return false;
  }
  else {
    h();
    return true;
  }
}
#endif

mi_decl_export mi_decl_noinline void* mi_heap_try_new(mi_heap_t* heap, size_t size, bool nothrow ) {
  void* p = NULL;
  while(p == NULL && mi_try_new_handler(nothrow)) {
    p = mi_heap_malloc(heap,size);
  }
  return p;
}

static mi_decl_noinline void* mi_try_new(size_t size, bool nothrow) {
  return mi_heap_try_new(mi_prim_get_default_heap(), size, nothrow);
}


mi_decl_nodiscard mi_decl_restrict void* mi_heap_alloc_new(mi_heap_t* heap, size_t size) {
  void* p = mi_heap_malloc(heap,size);
  if mi_unlikely(p == NULL) return mi_heap_try_new(heap, size, false);
  return p;
}

mi_decl_nodiscard mi_decl_restrict void* mi_new(size_t size) {
  return mi_heap_alloc_new(mi_prim_get_default_heap(), size);
}


mi_decl_nodiscard mi_decl_restrict void* mi_heap_alloc_new_n(mi_heap_t* heap, size_t count, size_t size) {
  size_t total;
  if mi_unlikely(mi_count_size_overflow(count, size, &total)) {
    mi_try_new_handler(false);  // on overflow we invoke the try_new_handler once to potentially throw std::bad_alloc
    return NULL;
  }
  else {
    return mi_heap_alloc_new(heap,total);
  }
}

mi_decl_nodiscard mi_decl_restrict void* mi_new_n(size_t count, size_t size) {
  return mi_heap_alloc_new_n(mi_prim_get_default_heap(), size, count);
}


mi_decl_nodiscard mi_decl_restrict void* mi_new_nothrow(size_t size) mi_attr_noexcept {
  void* p = mi_malloc(size);
  if mi_unlikely(p == NULL) return mi_try_new(size, true);
  return p;
}

mi_decl_nodiscard mi_decl_restrict void* mi_new_aligned(size_t size, size_t alignment) {
  void* p;
  do {
    p = mi_malloc_aligned(size, alignment);
  }
  while(p == NULL && mi_try_new_handler(false));
  return p;
}

mi_decl_nodiscard mi_decl_restrict void* mi_new_aligned_nothrow(size_t size, size_t alignment) mi_attr_noexcept {
  void* p;
  do {
    p = mi_malloc_aligned(size, alignment);
  }
  while(p == NULL && mi_try_new_handler(true));
  return p;
}

mi_decl_nodiscard void* mi_new_realloc(void* p, size_t newsize) {
  void* q;
  do {
    q = mi_realloc(p, newsize);
  } while (q == NULL && mi_try_new_handler(false));
  return q;
}

mi_decl_nodiscard void* mi_new_reallocn(void* p, size_t newcount, size_t size) {
  size_t total;
  if mi_unlikely(mi_count_size_overflow(newcount, size, &total)) {
    mi_try_new_handler(false);  // on overflow we invoke the try_new_handler once to potentially throw std::bad_alloc
    return NULL;
  }
  else {
    return mi_new_realloc(p, total);
  }
}

// ------------------------------------------------------
// ensure explicit external inline definitions are emitted!
// ------------------------------------------------------

#ifdef __cplusplus
void* _mi_externs[] = {
  (void*)&_mi_page_malloc,
  (void*)&_mi_heap_malloc_zero,
  (void*)&_mi_heap_malloc_zero_ex,
  (void*)&mi_malloc,
  (void*)&mi_malloc_small,
  (void*)&mi_zalloc_small,
  (void*)&mi_heap_malloc,
  (void*)&mi_heap_zalloc,
  (void*)&mi_heap_malloc_small,
  // (void*)&mi_heap_alloc_new,
  // (void*)&mi_heap_alloc_new_n
};
#endif<|MERGE_RESOLUTION|>--- conflicted
+++ resolved
@@ -540,22 +540,15 @@
 
 #if (MI_DEBUG>0)
   if mi_unlikely(!mi_is_in_heap_region(p)) {
-<<<<<<< HEAD
   #if (MI_INTPTR_SIZE == 8 && defined(__linux__))
     if (((uintptr_t)p >> 40) != 0x7F) { // linux tends to align large blocks above 0x7F000000000 (issue #640)
   #else
     {
   #endif
-      _mi_warning_message("%s: pointer might not point to a valid heap region: %p\n"
-        "(this may still be a valid very large allocation (over 64MiB))\n", msg, p);
+      _mi_trace_message("%s: pointer might not point to a valid heap region: %p\n" "(this may still be a valid very large allocation (over 64MiB))\n", msg, p);
       if mi_likely(_mi_ptr_cookie(segment) == segment->cookie) {
-        _mi_warning_message("(yes, the previous pointer %p was valid after all)\n", p);
+        _mi_trace_message("(yes, the previous pointer %p was valid after all)\n", p);
       }
-=======
-    _mi_trace_message("%s: pointer might not point to a valid heap region: %p\n" "(this may still be a valid very large allocation (over 64MiB))\n", msg, p);
-    if mi_likely(_mi_ptr_cookie(segment) == segment->cookie) {
-      _mi_trace_message("(yes, the previous pointer %p was valid after all)\n", p);
->>>>>>> 67e67646
     }
   }
 #endif
