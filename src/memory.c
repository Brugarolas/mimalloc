--- conflicted
+++ resolved
@@ -243,18 +243,6 @@
 }
 
 
-<<<<<<< HEAD
-/* ----------------------------------------------------------------------------
-  Try to allocate blocks in suitable regions
------------------------------------------------------------------------------*/
-
-static bool mi_region_is_suitable(int numa_node, size_t idx, bool commit, bool allow_large ) {
-  uintptr_t m = mi_atomic_read_relaxed(&regions_map[idx]);
-  if (m == MI_BITMAP_FIELD_FULL) return false;
-  if (numa_node >= 0) {  // use negative numa node to always succeed
-    int rnode = ((int)mi_atomic_read_relaxed(&regions->numa_node)) - 1;
-    if (rnode >= 0 && rnode != numa_node) return false;
-=======
 static void* mi_region_try_alloc(size_t blocks, bool* commit, bool* is_large, bool* is_zero, size_t* memid, mi_os_tld_t* tld)
 {
   mi_assert_internal(blocks <= MI_BITMAP_FIELD_BITS);
@@ -267,7 +255,6 @@
       // out of regions or memory
       return NULL;
     }
->>>>>>> 9f08ddd0
   }
   
   // found a region and claimed `blocks` at `bit_idx`
