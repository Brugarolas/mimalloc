/* ----------------------------------------------------------------------------
Copyright (c) 2018-2023, Microsoft Research, Daan Leijen
This is free software; you can redistribute it and/or modify it under the
terms of the MIT license. A copy of the license can be found in the file
"LICENSE" at the root of this distribution.
-----------------------------------------------------------------------------*/
#include "mimalloc.h"
#include "mimalloc-internal.h"
#include "mimalloc-atomic.h"
#include "prim/prim.h"


/* -----------------------------------------------------------
  Initialization.
  On windows initializes support for aligned allocation and
  large OS pages (if MIMALLOC_LARGE_OS_PAGES is true).
----------------------------------------------------------- */
<<<<<<< HEAD
bool _mi_os_decommit(void* addr, size_t size, mi_stats_t* stats);
bool _mi_os_commit(void* addr, size_t size, bool* is_zero, mi_stats_t* tld_stats);

static void* mi_align_up_ptr(void* p, size_t alignment) {
  return (void*)_mi_align_up((uintptr_t)p, alignment);
}

static void* mi_align_down_ptr(void* p, size_t alignment) {
  return (void*)_mi_align_down((uintptr_t)p, alignment);
}


// page size (initialized properly in `os_init`)
static size_t os_page_size = 4096;
=======
>>>>>>> 84ef963a

static mi_os_mem_config_t mi_os_mem_config = {
  4096,   // page size
  0,      // large page size (usually 2MiB)
  4096,   // allocation granularity
  true,   // has overcommit?  (if true we use MAP_NORESERVE on mmap systems)
  false   // must free whole?
};

bool _mi_os_has_overcommit(void) {
  return mi_os_mem_config.has_overcommit;
}

// OS (small) page size
size_t _mi_os_page_size(void) {
  return mi_os_mem_config.page_size;
}

// if large OS pages are supported (2 or 4MiB), then return the size, otherwise return the small page size (4KiB)
size_t _mi_os_large_page_size(void) {
  return (mi_os_mem_config.large_page_size != 0 ? mi_os_mem_config.large_page_size : _mi_os_page_size());
}

bool _mi_os_use_large_page(size_t size, size_t alignment) {
  // if we have access, check the size and alignment requirements
  if (mi_os_mem_config.large_page_size == 0 || !mi_option_is_enabled(mi_option_large_os_pages)) return false;
  return ((size % mi_os_mem_config.large_page_size) == 0 && (alignment % mi_os_mem_config.large_page_size) == 0);
}

// round to a good OS allocation size (bounded by max 12.5% waste)
size_t _mi_os_good_alloc_size(size_t size) {
  size_t align_size;
  if (size < 512*MI_KiB) align_size = _mi_os_page_size();
  else if (size < 2*MI_MiB) align_size = 64*MI_KiB;
  else if (size < 8*MI_MiB) align_size = 256*MI_KiB;
  else if (size < 32*MI_MiB) align_size = 1*MI_MiB;
  else align_size = 4*MI_MiB;
  if mi_unlikely(size >= (SIZE_MAX - align_size)) return size; // possible overflow?
  return _mi_align_up(size, align_size);
}

void _mi_os_init(void) {
  _mi_prim_mem_init(&mi_os_mem_config);
}


/* -----------------------------------------------------------
  Util
-------------------------------------------------------------- */
bool _mi_os_decommit(void* addr, size_t size, mi_stats_t* stats);
bool _mi_os_commit(void* addr, size_t size, bool* is_zero, mi_stats_t* tld_stats);

static void* mi_align_up_ptr(void* p, size_t alignment) {
  return (void*)_mi_align_up((uintptr_t)p, alignment);
}

static inline uintptr_t _mi_align_down(uintptr_t sz, size_t alignment) {
  mi_assert_internal(alignment != 0);
  uintptr_t mask = alignment - 1;
  if ((alignment & mask) == 0) { // power of two?
    return (sz & ~mask);
  }
  else {
    return ((sz / alignment) * alignment);
  }
}

static void* mi_align_down_ptr(void* p, size_t alignment) {
  return (void*)_mi_align_down((uintptr_t)p, alignment);
}


/* -----------------------------------------------------------
  aligned hinting
-------------------------------------------------------------- */

// On 64-bit systems, we can do efficient aligned allocation by using
// the 2TiB to 30TiB area to allocate those.
#if (MI_INTPTR_SIZE >= 8)
static mi_decl_cache_align _Atomic(uintptr_t)aligned_base;

// Return a MI_SEGMENT_SIZE aligned address that is probably available.
// If this returns NULL, the OS will determine the address but on some OS's that may not be
// properly aligned which can be more costly as it needs to be adjusted afterwards.
// For a size > 1GiB this always returns NULL in order to guarantee good ASLR randomization;
// (otherwise an initial large allocation of say 2TiB has a 50% chance to include (known) addresses
//  in the middle of the 2TiB - 6TiB address range (see issue #372))

#define MI_HINT_BASE ((uintptr_t)2 << 40)  // 2TiB start
#define MI_HINT_AREA ((uintptr_t)4 << 40)  // upto 6TiB   (since before win8 there is "only" 8TiB available to processes)
#define MI_HINT_MAX  ((uintptr_t)30 << 40) // wrap after 30TiB (area after 32TiB is used for huge OS pages)

void* _mi_os_get_aligned_hint(size_t try_alignment, size_t size)
{
  if (try_alignment <= 1 || try_alignment > MI_SEGMENT_SIZE) return NULL;
  size = _mi_align_up(size, MI_SEGMENT_SIZE);
  if (size > 1*MI_GiB) return NULL;  // guarantee the chance of fixed valid address is at most 1/(MI_HINT_AREA / 1<<30) = 1/4096.
  #if (MI_SECURE>0)
  size += MI_SEGMENT_SIZE;        // put in `MI_SEGMENT_SIZE` virtual gaps between hinted blocks; this splits VLA's but increases guarded areas.
  #endif

  uintptr_t hint = mi_atomic_add_acq_rel(&aligned_base, size);
  if (hint == 0 || hint > MI_HINT_MAX) {   // wrap or initialize
    uintptr_t init = MI_HINT_BASE;
    #if (MI_SECURE>0 || MI_DEBUG==0)       // security: randomize start of aligned allocations unless in debug mode
    uintptr_t r = _mi_heap_random_next(mi_prim_get_default_heap());
    init = init + ((MI_SEGMENT_SIZE * ((r>>17) & 0xFFFFF)) % MI_HINT_AREA);  // (randomly 20 bits)*4MiB == 0 to 4TiB
    #endif
    uintptr_t expected = hint + size;
    mi_atomic_cas_strong_acq_rel(&aligned_base, &expected, init);
    hint = mi_atomic_add_acq_rel(&aligned_base, size); // this may still give 0 or > MI_HINT_MAX but that is ok, it is a hint after all
  }
  if (hint%try_alignment != 0) return NULL;
  return (void*)hint;
}
#else
void* _mi_os_get_aligned_hint(size_t try_alignment, size_t size) {
  MI_UNUSED(try_alignment); MI_UNUSED(size);
  return NULL;
}
#endif


/* -----------------------------------------------------------
  Free memory
-------------------------------------------------------------- */

void _mi_os_free_ex(void* addr, size_t size, bool was_committed, mi_stats_t* tld_stats)
{
  MI_UNUSED(tld_stats);
  mi_stats_t* stats = &_mi_stats_main;
  if (addr == NULL || size == 0) return; // || _mi_os_is_huge_reserved(addr)
  const size_t csize = _mi_os_good_alloc_size(size);
  _mi_prim_free(addr, csize);
  if (was_committed) { _mi_stat_decrease(&stats->committed, size); }
  _mi_stat_decrease(&stats->reserved, size);
}

<<<<<<< HEAD

/* -----------------------------------------------------------
  Raw allocation on Windows (VirtualAlloc)
-------------------------------------------------------------- */

#ifdef _WIN32
 
#define MEM_COMMIT_RESERVE  (MEM_COMMIT|MEM_RESERVE)

static void* mi_win_virtual_allocx(void* addr, size_t size, size_t try_alignment, DWORD flags) {
#if (MI_INTPTR_SIZE >= 8)
  // on 64-bit systems, try to use the virtual address area after 2TiB for 4MiB aligned allocations
  if (addr == NULL) {
    void* hint = mi_os_get_aligned_hint(try_alignment,size);
    if (hint != NULL) {
      void* p = VirtualAlloc(hint, size, flags, PAGE_READWRITE);
      if (p != NULL) return p;
      _mi_verbose_message("warning: unable to allocate hinted aligned OS memory (%zu bytes, error code: 0x%x, address: %p, alignment: %zu, flags: 0x%x)\n", size, GetLastError(), hint, try_alignment, flags);
      // fall through on error
    }
  }
#endif
  // on modern Windows try use VirtualAlloc2 for aligned allocation
  if (try_alignment > 1 && (try_alignment % _mi_os_page_size()) == 0 && pVirtualAlloc2 != NULL) {
    MI_MEM_ADDRESS_REQUIREMENTS reqs = { 0, 0, 0 };
    reqs.Alignment = try_alignment;
    MI_MEM_EXTENDED_PARAMETER param = { {0, 0}, {0} };
    param.Type.Type = MiMemExtendedParameterAddressRequirements;
    param.Arg.Pointer = &reqs;
    void* p = (*pVirtualAlloc2)(GetCurrentProcess(), addr, size, flags, PAGE_READWRITE, &param, 1);
    if (p != NULL) return p;
    _mi_warning_message("unable to allocate aligned OS memory (%zu bytes, error code: 0x%x, address: %p, alignment: %zu, flags: 0x%x)\n", size, GetLastError(), addr, try_alignment, flags);
    // fall through on error
  }
  // last resort
  return VirtualAlloc(addr, size, flags, PAGE_READWRITE);
}

static void* mi_win_virtual_alloc(void* addr, size_t size, size_t try_alignment, DWORD flags, bool large_only, bool allow_large, bool* is_large) {
  mi_assert_internal(!(large_only && !allow_large));
  static _Atomic(size_t) large_page_try_ok; // = 0;
  void* p = NULL;
  // Try to allocate large OS pages (2MiB) if allowed or required.
  if ((large_only || use_large_os_page(size, try_alignment))
      && allow_large && (flags&MEM_COMMIT)!=0 && (flags&MEM_RESERVE)!=0) {
    size_t try_ok = mi_atomic_load_acquire(&large_page_try_ok);
    if (!large_only && try_ok > 0) {
      // if a large page allocation fails, it seems the calls to VirtualAlloc get very expensive.
      // therefore, once a large page allocation failed, we don't try again for `large_page_try_ok` times.
      mi_atomic_cas_strong_acq_rel(&large_page_try_ok, &try_ok, try_ok - 1);
    }
    else {
      // large OS pages must always reserve and commit.
      *is_large = true;
      p = mi_win_virtual_allocx(addr, size, try_alignment, flags | MEM_LARGE_PAGES);
      if (large_only) return p;
      // fall back to non-large page allocation on error (`p == NULL`).
      if (p == NULL) {
        mi_atomic_store_release(&large_page_try_ok,10UL);  // on error, don't try again for the next N allocations
      }
    }
  }
  // Fall back to regular page allocation
  if (p == NULL) {
    *is_large = ((flags&MEM_LARGE_PAGES) != 0);
    p = mi_win_virtual_allocx(addr, size, try_alignment, flags);
  }
  if (p == NULL) {
    _mi_warning_message("unable to allocate OS memory (%zu bytes, error code: 0x%x, address: %p, alignment: %zu, flags: 0x%x, large only: %d, allow large: %d)\n", size, GetLastError(), addr, try_alignment, flags, large_only, allow_large);
  }
  return p;
}

/* -----------------------------------------------------------
  Raw allocation using `sbrk` or `wasm_memory_grow`
-------------------------------------------------------------- */

#elif defined(MI_USE_SBRK) || defined(__wasi__)
#if defined(MI_USE_SBRK)
  static void* mi_memory_grow( size_t size ) {
    void* p = sbrk(size);
    if (p == (void*)(-1)) return NULL;
    #if !defined(__wasi__) // on wasi this is always zero initialized already (?)
    memset(p,0,size);
    #endif
    return p;
  }
#elif defined(__wasi__)
  static void* mi_memory_grow( size_t size ) {
    size_t base = (size > 0 ? __builtin_wasm_memory_grow(0,_mi_divide_up(size, _mi_os_page_size()))
                            : __builtin_wasm_memory_size(0));
    if (base == SIZE_MAX) return NULL;
    return (void*)(base * _mi_os_page_size());
  }
#endif

#if defined(MI_USE_PTHREADS)
static pthread_mutex_t mi_heap_grow_mutex = PTHREAD_MUTEX_INITIALIZER;
#endif

static void* mi_heap_grow(size_t size, size_t try_alignment) {
  void* p = NULL;
  if (try_alignment <= 1) {
    // `sbrk` is not thread safe in general so try to protect it (we could skip this on WASM but leave it in for now)
    #if defined(MI_USE_PTHREADS)
    pthread_mutex_lock(&mi_heap_grow_mutex);
    #endif
    p = mi_memory_grow(size);
    #if defined(MI_USE_PTHREADS)
    pthread_mutex_unlock(&mi_heap_grow_mutex);
    #endif
  }
  else {
    void* base = NULL;
    size_t alloc_size = 0;
    // to allocate aligned use a lock to try to avoid thread interaction
    // between getting the current size and actual allocation
    // (also, `sbrk` is not thread safe in general)
    #if defined(MI_USE_PTHREADS)
    pthread_mutex_lock(&mi_heap_grow_mutex);
    #endif
    {
      void* current = mi_memory_grow(0);  // get current size
      if (current != NULL) {
        void* aligned_current = mi_align_up_ptr(current, try_alignment);  // and align from there to minimize wasted space
        alloc_size = _mi_align_up( ((uint8_t*)aligned_current - (uint8_t*)current) + size, _mi_os_page_size());
        base = mi_memory_grow(alloc_size);
      }
    }
    #if defined(MI_USE_PTHREADS)
    pthread_mutex_unlock(&mi_heap_grow_mutex);
    #endif
    if (base != NULL) {
      p = mi_align_up_ptr(base, try_alignment);
      if ((uint8_t*)p + size > (uint8_t*)base + alloc_size) {
        // another thread used wasm_memory_grow/sbrk in-between and we do not have enough
        // space after alignment. Give up (and waste the space as we cannot shrink :-( )
        // (in `mi_os_mem_alloc_aligned` this will fall back to overallocation to align)
        p = NULL;
      }
    }
  }
  if (p == NULL) {
    _mi_warning_message("unable to allocate sbrk/wasm_memory_grow OS memory (%zu bytes, %zu alignment)\n", size, try_alignment);
    errno = ENOMEM;
    return NULL;
  }
  mi_assert_internal( try_alignment == 0 || (uintptr_t)p % try_alignment == 0 );
  return p;
}

/* -----------------------------------------------------------
  Raw allocation on Unix's (mmap)
-------------------------------------------------------------- */
#else
#define MI_OS_USE_MMAP
static void* mi_unix_mmapx(void* addr, size_t size, size_t try_alignment, int protect_flags, int flags, int fd) {
  MI_UNUSED(try_alignment);
  #if defined(MAP_ALIGNED)  // BSD
  if (addr == NULL && try_alignment > 1 && (try_alignment % _mi_os_page_size()) == 0) {
    size_t n = mi_bsr(try_alignment);
    if (((size_t)1 << n) == try_alignment && n >= 12 && n <= 30) {  // alignment is a power of 2 and 4096 <= alignment <= 1GiB
      flags |= MAP_ALIGNED(n);
      void* p = mmap(addr, size, protect_flags, flags | MAP_ALIGNED(n), fd, 0);
      if (p!=MAP_FAILED) return p;
      // fall back to regular mmap
    }
  }
  #elif defined(MAP_ALIGN)  // Solaris
  if (addr == NULL && try_alignment > 1 && (try_alignment % _mi_os_page_size()) == 0) {
    void* p = mmap((void*)try_alignment, size, protect_flags, flags | MAP_ALIGN, fd, 0);  // addr parameter is the required alignment
    if (p!=MAP_FAILED) return p;
    // fall back to regular mmap
  }
  #endif
  #if (MI_INTPTR_SIZE >= 8) && !defined(MAP_ALIGNED)
  // on 64-bit systems, use the virtual address area after 2TiB for 4MiB aligned allocations
  if (addr == NULL) {
    void* hint = mi_os_get_aligned_hint(try_alignment, size);
    if (hint != NULL) {
      void* p = mmap(hint, size, protect_flags, flags, fd, 0);
      if (p!=MAP_FAILED) return p;
      // fall back to regular mmap
    }
  }
  #endif
  // regular mmap
  void* p = mmap(addr, size, protect_flags, flags, fd, 0);
  if (p!=MAP_FAILED) return p;
  // failed to allocate
  return NULL;
}

static int mi_unix_mmap_fd(void) {
#if defined(VM_MAKE_TAG)
  // macOS: tracking anonymous page with a specific ID. (All up to 98 are taken officially but LLVM sanitizers had taken 99)
  int os_tag = (int)mi_option_get(mi_option_os_tag);
  if (os_tag < 100 || os_tag > 255) os_tag = 100;
  return VM_MAKE_TAG(os_tag);
#else
  return -1;
#endif
}

static void* mi_unix_mmap(void* addr, size_t size, size_t try_alignment, int protect_flags, bool large_only, bool allow_large, bool* is_large) {
  void* p = NULL;
  #if !defined(MAP_ANONYMOUS)
  #define MAP_ANONYMOUS  MAP_ANON
  #endif
  #if !defined(MAP_NORESERVE)
  #define MAP_NORESERVE  0
  #endif
  const int fd = mi_unix_mmap_fd();
  int flags = MAP_PRIVATE | MAP_ANONYMOUS;
  if (_mi_os_has_overcommit()) {
    flags |= MAP_NORESERVE;
  }
  #if defined(PROT_MAX)
  protect_flags |= PROT_MAX(PROT_READ | PROT_WRITE); // BSD
  #endif    
  // huge page allocation
  if ((large_only || use_large_os_page(size, try_alignment)) && allow_large) {
    static _Atomic(size_t) large_page_try_ok; // = 0;
    size_t try_ok = mi_atomic_load_acquire(&large_page_try_ok);
    if (!large_only && try_ok > 0) {
      // If the OS is not configured for large OS pages, or the user does not have
      // enough permission, the `mmap` will always fail (but it might also fail for other reasons).
      // Therefore, once a large page allocation failed, we don't try again for `large_page_try_ok` times
      // to avoid too many failing calls to mmap.
      mi_atomic_cas_strong_acq_rel(&large_page_try_ok, &try_ok, try_ok - 1);
    }
    else {
      int lflags = flags & ~MAP_NORESERVE;  // using NORESERVE on huge pages seems to fail on Linux
      int lfd = fd;
      #ifdef MAP_ALIGNED_SUPER
      lflags |= MAP_ALIGNED_SUPER;
      #endif
      #ifdef MAP_HUGETLB
      lflags |= MAP_HUGETLB;
      #endif
      #ifdef MAP_HUGE_1GB
      static bool mi_huge_pages_available = true;
      if ((size % MI_GiB) == 0 && mi_huge_pages_available) {
        lflags |= MAP_HUGE_1GB;
      }
      else
      #endif
      {
        #ifdef MAP_HUGE_2MB
        lflags |= MAP_HUGE_2MB;
        #endif
      }
      #ifdef VM_FLAGS_SUPERPAGE_SIZE_2MB
      lfd |= VM_FLAGS_SUPERPAGE_SIZE_2MB;
      #endif
      if (large_only || lflags != flags) {
        // try large OS page allocation
        *is_large = true;
        p = mi_unix_mmapx(addr, size, try_alignment, protect_flags, lflags, lfd);
        #ifdef MAP_HUGE_1GB
        if (p == NULL && (lflags & MAP_HUGE_1GB) != 0) {
          mi_huge_pages_available = false; // don't try huge 1GiB pages again
          _mi_warning_message("unable to allocate huge (1GiB) page, trying large (2MiB) pages instead (error %i)\n", errno);
          lflags = ((lflags & ~MAP_HUGE_1GB) | MAP_HUGE_2MB);
          p = mi_unix_mmapx(addr, size, try_alignment, protect_flags, lflags, lfd);
        }
        #endif
        if (large_only) return p;
        if (p == NULL) {
          mi_atomic_store_release(&large_page_try_ok, (size_t)8);  // on error, don't try again for the next N allocations
        }
      }
    }
  }
  // regular allocation
  if (p == NULL) {
    *is_large = false;
    p = mi_unix_mmapx(addr, size, try_alignment, protect_flags, flags, fd);
    if (p != NULL) {
      #if defined(MADV_HUGEPAGE)
      // Many Linux systems don't allow MAP_HUGETLB but they support instead
      // transparent huge pages (THP). Generally, it is not required to call `madvise` with MADV_HUGE
      // though since properly aligned allocations will already use large pages if available
      // in that case -- in particular for our large regions (in `memory.c`).
      // However, some systems only allow THP if called with explicit `madvise`, so
      // when large OS pages are enabled for mimalloc, we call `madvise` anyways.
      if (allow_large && use_large_os_page(size, try_alignment)) {
        if (mi_madvise(p, size, MADV_HUGEPAGE) == 0) {
          *is_large = true; // possibly
        };
      }
      #elif defined(__sun)
      if (allow_large && use_large_os_page(size, try_alignment)) {
        struct memcntl_mha cmd = {0};
        cmd.mha_pagesize = large_os_page_size;
        cmd.mha_cmd = MHA_MAPSIZE_VA;
        if (memcntl((caddr_t)p, size, MC_HAT_ADVISE, (caddr_t)&cmd, 0, 0) == 0) {
          *is_large = true;
        }
      }
      #endif
    }
  }
  if (p == NULL) {
    _mi_warning_message("unable to allocate OS memory (%zu bytes, error code: %i, address: %p, large only: %d, allow large: %d)\n", size, errno, addr, large_only, allow_large);
  }
  return p;
}
#endif

=======
void  _mi_os_free(void* p, size_t size, mi_stats_t* tld_stats) {
  _mi_os_free_ex(p, size, true, tld_stats);
}

>>>>>>> 84ef963a

/* -----------------------------------------------------------
   Primitive allocation from the OS.
-------------------------------------------------------------- */

// Note: the `try_alignment` is just a hint and the returned pointer is not guaranteed to be aligned.
static void* mi_os_mem_alloc(size_t size, size_t try_alignment, bool commit, bool allow_large, bool* is_large, mi_stats_t* stats) {
  mi_assert_internal(size > 0 && (size % _mi_os_page_size()) == 0);
  if (size == 0) return NULL;
  if (!commit) allow_large = false;
  if (try_alignment == 0) try_alignment = 1; // avoid 0 to ensure there will be no divide by zero when aligning

  void* p = _mi_prim_alloc(size, try_alignment, commit, allow_large, is_large);
  /*
  if (commit && allow_large) {
    p = _mi_os_try_alloc_from_huge_reserved(size, try_alignment);
    if (p != NULL) {
      *is_large = true;
      return p;
    }
  }
  */

  mi_stat_counter_increase(stats->mmap_calls, 1);
  if (p != NULL) {
    _mi_stat_increase(&stats->reserved, size);
    if (commit) { _mi_stat_increase(&stats->committed, size); }
  }
  return p;
}


// Primitive aligned allocation from the OS.
// This function guarantees the allocated memory is aligned.
static void* mi_os_mem_alloc_aligned(size_t size, size_t alignment, bool commit, bool allow_large, bool* is_large, mi_stats_t* stats) {
  mi_assert_internal(alignment >= _mi_os_page_size() && ((alignment & (alignment - 1)) == 0));
  mi_assert_internal(size > 0 && (size % _mi_os_page_size()) == 0);
  mi_assert_internal(is_large != NULL);
  if (!commit) allow_large = false;
  if (!(alignment >= _mi_os_page_size() && ((alignment & (alignment - 1)) == 0))) return NULL;
  size = _mi_align_up(size, _mi_os_page_size());

  // try first with a hint (this will be aligned directly on Win 10+ or BSD)
  void* p = mi_os_mem_alloc(size, alignment, commit, allow_large, is_large, stats);
  if (p == NULL) return NULL;

  // if not aligned, free it, overallocate, and unmap around it
  if (((uintptr_t)p % alignment != 0)) {
    _mi_os_free_ex(p, size, commit, stats);
    _mi_warning_message("unable to allocate aligned OS memory directly, fall back to over-allocation (%zu bytes, address: %p, alignment: %zu, commit: %d)\n", size, p, alignment, commit);
    if (size >= (SIZE_MAX - alignment)) return NULL; // overflow
    const size_t over_size = size + alignment;

    if (mi_os_mem_config.must_free_whole) {  // win32 virtualAlloc cannot free parts of an allocate block
      // over-allocate uncommitted (virtual) memory
      p = mi_os_mem_alloc(over_size, 0 /*alignment*/, false /* commit? */, false /* allow_large */, is_large, stats);
      if (p == NULL) return NULL;

      // set p to the aligned part in the full region
      // note: this is dangerous on Windows as VirtualFree needs the actual region pointer
      // but in mi_os_mem_free we handle this (hopefully exceptional) situation.
      p = mi_align_up_ptr(p, alignment);

      // explicitly commit only the aligned part
      if (commit) {
        _mi_os_commit(p, size, NULL, stats);
      }
    }
    else  { // mmap can free inside an allocation
      // overallocate...
      p = mi_os_mem_alloc(over_size, 1, commit, false, is_large, stats);
      if (p == NULL) return NULL;
      // and selectively unmap parts around the over-allocated area. (noop on sbrk)
      void* aligned_p = mi_align_up_ptr(p, alignment);
      size_t pre_size = (uint8_t*)aligned_p - (uint8_t*)p;
      size_t mid_size = _mi_align_up(size, _mi_os_page_size());
      size_t post_size = over_size - pre_size - mid_size;
      mi_assert_internal(pre_size < over_size&& post_size < over_size&& mid_size >= size);
      if (pre_size > 0)  _mi_os_free_ex(p, pre_size, commit, stats);
      if (post_size > 0) _mi_os_free_ex((uint8_t*)aligned_p + mid_size, post_size, commit, stats);
      // we can return the aligned pointer on `mmap` (and sbrk) systems
      p = aligned_p;
    }
  }

  mi_assert_internal(p == NULL || (p != NULL && ((uintptr_t)p % alignment) == 0));
  return p;
}


/* -----------------------------------------------------------
  OS API: alloc and alloc_aligned
----------------------------------------------------------- */

void* _mi_os_alloc(size_t size, mi_stats_t* tld_stats) {
  MI_UNUSED(tld_stats);
  mi_stats_t* stats = &_mi_stats_main;
  if (size == 0) return NULL;
  size = _mi_os_good_alloc_size(size);
  bool is_large = false;
  return mi_os_mem_alloc(size, 0, true, false, &is_large, stats);
}

void* _mi_os_alloc_aligned(size_t size, size_t alignment, bool commit, bool* large, mi_stats_t* tld_stats)
{
  MI_UNUSED(&_mi_os_get_aligned_hint); // suppress unused warnings
  MI_UNUSED(tld_stats);
  if (size == 0) return NULL;
  size = _mi_os_good_alloc_size(size);
  alignment = _mi_align_up(alignment, _mi_os_page_size());
  bool allow_large = false;
  if (large != NULL) {
    allow_large = *large;
    *large = false;
  }
  return mi_os_mem_alloc_aligned(size, alignment, commit, allow_large, (large!=NULL?large:&allow_large), &_mi_stats_main /*tld->stats*/ );
}

/* -----------------------------------------------------------
  OS aligned allocation with an offset. This is used
  for large alignments > MI_ALIGNMENT_MAX. We use a large mimalloc
  page where the object can be aligned at an offset from the start of the segment.
  As we may need to overallocate, we need to free such pointers using `mi_free_aligned`
  to use the actual start of the memory region.
----------------------------------------------------------- */

void* _mi_os_alloc_aligned_offset(size_t size, size_t alignment, size_t offset, bool commit, bool* large, mi_stats_t* tld_stats) {
  mi_assert(offset <= MI_SEGMENT_SIZE);
  mi_assert(offset <= size);
  mi_assert((alignment % _mi_os_page_size()) == 0);
  if (offset > MI_SEGMENT_SIZE) return NULL;
  if (offset == 0) {
    // regular aligned allocation
    return _mi_os_alloc_aligned(size, alignment, commit, large, tld_stats);
  }
  else {
    // overallocate to align at an offset
    const size_t extra = _mi_align_up(offset, alignment) - offset;
    const size_t oversize = size + extra;
    void* start = _mi_os_alloc_aligned(oversize, alignment, commit, large, tld_stats);
    if (start == NULL) return NULL;
    void* p = (uint8_t*)start + extra;
    mi_assert(_mi_is_aligned((uint8_t*)p + offset, alignment));
    // decommit the overallocation at the start
    if (commit && extra > _mi_os_page_size()) {
      _mi_os_decommit(start, extra, tld_stats);
    }
    return p;
  }
}

void _mi_os_free_aligned(void* p, size_t size, size_t alignment, size_t align_offset, bool was_committed, mi_stats_t* tld_stats) {
  mi_assert(align_offset <= MI_SEGMENT_SIZE);
  const size_t extra = _mi_align_up(align_offset, alignment) - align_offset;
  void* start = (uint8_t*)p - extra;
  _mi_os_free_ex(start, size + extra, was_committed, tld_stats);
}


/* -----------------------------------------------------------
  OS memory API: reset, commit, decommit, protect, unprotect.
----------------------------------------------------------- */

// OS page align within a given area, either conservative (pages inside the area only),
// or not (straddling pages outside the area is possible)
static void* mi_os_page_align_areax(bool conservative, void* addr, size_t size, size_t* newsize) {
  mi_assert(addr != NULL && size > 0);
  if (newsize != NULL) *newsize = 0;
  if (size == 0 || addr == NULL) return NULL;

  // page align conservatively within the range
  void* start = (conservative ? mi_align_up_ptr(addr, _mi_os_page_size())
    : mi_align_down_ptr(addr, _mi_os_page_size()));
  void* end = (conservative ? mi_align_down_ptr((uint8_t*)addr + size, _mi_os_page_size())
    : mi_align_up_ptr((uint8_t*)addr + size, _mi_os_page_size()));
  ptrdiff_t diff = (uint8_t*)end - (uint8_t*)start;
  if (diff <= 0) return NULL;

  mi_assert_internal((conservative && (size_t)diff <= size) || (!conservative && (size_t)diff >= size));
  if (newsize != NULL) *newsize = (size_t)diff;
  return start;
}

static void* mi_os_page_align_area_conservative(void* addr, size_t size, size_t* newsize) {
  return mi_os_page_align_areax(true, addr, size, newsize);
}

// Commit/Decommit memory.
// Usually commit is aligned liberal, while decommit is aligned conservative.
// (but not for the reset version where we want commit to be conservative as well)
static bool mi_os_commitx(void* addr, size_t size, bool commit, bool conservative, bool* is_zero, mi_stats_t* stats) {
  // page align in the range, commit liberally, decommit conservative
  if (is_zero != NULL) { *is_zero = false; }
  size_t csize;
  void* start = mi_os_page_align_areax(conservative, addr, size, &csize);
  if (csize == 0) return true;  // || _mi_os_is_huge_reserved(addr))
  if (commit) {
    _mi_stat_increase(&stats->committed, size);  // use size for precise commit vs. decommit
    _mi_stat_counter_increase(&stats->commit_calls, 1);
  }
  else {
    _mi_stat_decrease(&stats->committed, size);
  }

  int err = _mi_prim_commit(start, csize, commit);  
  if (err != 0) {
    _mi_warning_message("%s error: start: %p, csize: 0x%zx, err: %i\n", commit ? "commit" : "decommit", start, csize, err);
  }
  mi_assert_internal(err == 0);
  return (err == 0);
}

bool _mi_os_commit(void* addr, size_t size, bool* is_zero, mi_stats_t* tld_stats) {
  MI_UNUSED(tld_stats);
  mi_stats_t* stats = &_mi_stats_main;
  return mi_os_commitx(addr, size, true, false /* liberal */, is_zero, stats);
}

bool _mi_os_decommit(void* addr, size_t size, mi_stats_t* tld_stats) {
  MI_UNUSED(tld_stats);
  mi_stats_t* stats = &_mi_stats_main;
  bool is_zero;
  return mi_os_commitx(addr, size, false, true /* conservative */, &is_zero, stats);
}

/*
static bool mi_os_commit_unreset(void* addr, size_t size, bool* is_zero, mi_stats_t* stats) {  
  return mi_os_commitx(addr, size, true, true // conservative
                      , is_zero, stats);
}
*/

// Signal to the OS that the address range is no longer in use
// but may be used later again. This will release physical memory
// pages and reduce swapping while keeping the memory committed.
// We page align to a conservative area inside the range to reset.
static bool mi_os_resetx(void* addr, size_t size, bool reset, mi_stats_t* stats) {
  // page align conservatively within the range
  size_t csize;
  void* start = mi_os_page_align_area_conservative(addr, size, &csize);
  if (csize == 0) return true;  // || _mi_os_is_huge_reserved(addr)
  if (reset) _mi_stat_increase(&stats->reset, csize);
        else _mi_stat_decrease(&stats->reset, csize);
  if (!reset) return true; // nothing to do on unreset!

  #if (MI_DEBUG>1) && !MI_TRACK_ENABLED
  if (MI_SECURE==0) {
    memset(start, 0, csize); // pretend it is eagerly reset
  }
  #endif

  int err = _mi_prim_reset(start, csize);
  if (err != 0) {
    _mi_warning_message("madvise reset error: start: %p, csize: 0x%zx, errno: %i\n", start, csize, err);
  }
  return (err == 0);
}

// Signal to the OS that the address range is no longer in use
// but may be used later again. This will release physical memory
// pages and reduce swapping while keeping the memory committed.
// We page align to a conservative area inside the range to reset.
bool _mi_os_reset(void* addr, size_t size, mi_stats_t* tld_stats) {
  MI_UNUSED(tld_stats);
  mi_stats_t* stats = &_mi_stats_main;
  return mi_os_resetx(addr, size, true, stats);
}

/*
bool _mi_os_unreset(void* addr, size_t size, bool* is_zero, mi_stats_t* tld_stats) {
  MI_UNUSED(tld_stats);
  mi_stats_t* stats = &_mi_stats_main;
  *is_zero = false;
  return mi_os_resetx(addr, size, false, stats);
}
*/

// Protect a region in memory to be not accessible.
static  bool mi_os_protectx(void* addr, size_t size, bool protect) {
  // page align conservatively within the range
  size_t csize = 0;
  void* start = mi_os_page_align_area_conservative(addr, size, &csize);
  if (csize == 0) return false;
  /*
  if (_mi_os_is_huge_reserved(addr)) {
	  _mi_warning_message("cannot mprotect memory allocated in huge OS pages\n");
  }
  */
  int err = _mi_prim_protect(start,csize,protect);
  if (err != 0) {
    _mi_warning_message("mprotect error: start: %p, csize: 0x%zx, err: %i\n", start, csize, err);
  }
  return (err == 0);
}

bool _mi_os_protect(void* addr, size_t size) {
  return mi_os_protectx(addr, size, true);
}

bool _mi_os_unprotect(void* addr, size_t size) {
  return mi_os_protectx(addr, size, false);
}



/* ----------------------------------------------------------------------------
Support for allocating huge OS pages (1Gib) that are reserved up-front
and possibly associated with a specific NUMA node. (use `numa_node>=0`)
-----------------------------------------------------------------------------*/
#define MI_HUGE_OS_PAGE_SIZE  (MI_GiB)


#if (MI_INTPTR_SIZE >= 8)
// To ensure proper alignment, use our own area for huge OS pages
static mi_decl_cache_align _Atomic(uintptr_t)  mi_huge_start; // = 0

// Claim an aligned address range for huge pages
static uint8_t* mi_os_claim_huge_pages(size_t pages, size_t* total_size) {
  if (total_size != NULL) *total_size = 0;
  const size_t size = pages * MI_HUGE_OS_PAGE_SIZE;

  uintptr_t start = 0;
  uintptr_t end = 0;
  uintptr_t huge_start = mi_atomic_load_relaxed(&mi_huge_start);
  do {
    start = huge_start;
    if (start == 0) {
      // Initialize the start address after the 32TiB area
      start = ((uintptr_t)32 << 40);  // 32TiB virtual start address
    #if (MI_SECURE>0 || MI_DEBUG==0)      // security: randomize start of huge pages unless in debug mode
      uintptr_t r = _mi_heap_random_next(mi_prim_get_default_heap());
      start = start + ((uintptr_t)MI_HUGE_OS_PAGE_SIZE * ((r>>17) & 0x0FFF));  // (randomly 12bits)*1GiB == between 0 to 4TiB
    #endif
    }
    end = start + size;
    mi_assert_internal(end % MI_SEGMENT_SIZE == 0);
  } while (!mi_atomic_cas_strong_acq_rel(&mi_huge_start, &huge_start, end));

  if (total_size != NULL) *total_size = size;
  return (uint8_t*)start;
}
#else
static uint8_t* mi_os_claim_huge_pages(size_t pages, size_t* total_size) {
  MI_UNUSED(pages);
  if (total_size != NULL) *total_size = 0;
  return NULL;
}
#endif

// Allocate MI_SEGMENT_SIZE aligned huge pages
void* _mi_os_alloc_huge_os_pages(size_t pages, int numa_node, mi_msecs_t max_msecs, size_t* pages_reserved, size_t* psize) {
  if (psize != NULL) *psize = 0;
  if (pages_reserved != NULL) *pages_reserved = 0;
  size_t size = 0;
  uint8_t* start = mi_os_claim_huge_pages(pages, &size);
  if (start == NULL) return NULL; // or 32-bit systems

  // Allocate one page at the time but try to place them contiguously
  // We allocate one page at the time to be able to abort if it takes too long
  // or to at least allocate as many as available on the system.
  mi_msecs_t start_t = _mi_clock_start();
  size_t page;
  for (page = 0; page < pages; page++) {
    // allocate a page
    void* addr = start + (page * MI_HUGE_OS_PAGE_SIZE);
    void* p = _mi_prim_alloc_huge_os_pages(addr, MI_HUGE_OS_PAGE_SIZE, numa_node);

    // Did we succeed at a contiguous address?
    if (p != addr) {
      // no success, issue a warning and break
      if (p != NULL) {
        _mi_warning_message("could not allocate contiguous huge page %zu at %p\n", page, addr);
        _mi_os_free(p, MI_HUGE_OS_PAGE_SIZE, &_mi_stats_main);
      }
      break;
    }

    // success, record it
    _mi_stat_increase(&_mi_stats_main.committed, MI_HUGE_OS_PAGE_SIZE);
    _mi_stat_increase(&_mi_stats_main.reserved, MI_HUGE_OS_PAGE_SIZE);

    // check for timeout
    if (max_msecs > 0) {
      mi_msecs_t elapsed = _mi_clock_end(start_t);
      if (page >= 1) {
        mi_msecs_t estimate = ((elapsed / (page+1)) * pages);
        if (estimate > 2*max_msecs) { // seems like we are going to timeout, break
          elapsed = max_msecs + 1;
        }
      }
      if (elapsed > max_msecs) {
        _mi_warning_message("huge page allocation timed out\n");
        break;
      }
    }
  }
  mi_assert_internal(page*MI_HUGE_OS_PAGE_SIZE <= size);
  if (pages_reserved != NULL) { *pages_reserved = page; }
  if (psize != NULL) { *psize = page * MI_HUGE_OS_PAGE_SIZE; }
  return (page == 0 ? NULL : start);
}

// free every huge page in a range individually (as we allocated per page)
// note: needed with VirtualAlloc but could potentially be done in one go on mmap'd systems.
void _mi_os_free_huge_pages(void* p, size_t size, mi_stats_t* stats) {
  if (p==NULL || size==0) return;
  uint8_t* base = (uint8_t*)p;
  while (size >= MI_HUGE_OS_PAGE_SIZE) {
    _mi_os_free(base, MI_HUGE_OS_PAGE_SIZE, stats);
    size -= MI_HUGE_OS_PAGE_SIZE;
    base += MI_HUGE_OS_PAGE_SIZE;
  }
}

/* ----------------------------------------------------------------------------
Support NUMA aware allocation
-----------------------------------------------------------------------------*/

_Atomic(size_t)  _mi_numa_node_count; // = 0   // cache the node count

size_t _mi_os_numa_node_count_get(void) {
  size_t count = mi_atomic_load_acquire(&_mi_numa_node_count);
  if (count <= 0) {
    long ncount = mi_option_get(mi_option_use_numa_nodes); // given explicitly?
    if (ncount > 0) {
      count = (size_t)ncount;
    }
    else {
      count = _mi_prim_numa_node_count(); // or detect dynamically
      if (count == 0) count = 1;
    }
    mi_atomic_store_release(&_mi_numa_node_count, count); // save it
    _mi_verbose_message("using %zd numa regions\n", count);
  }
  return count;
}

int _mi_os_numa_node_get(mi_os_tld_t* tld) {
  MI_UNUSED(tld);
  size_t numa_count = _mi_os_numa_node_count();
  if (numa_count<=1) return 0; // optimize on single numa node systems: always node 0
  // never more than the node count and >= 0
  size_t numa_node = _mi_prim_numa_node();
  if (numa_node >= numa_count) { numa_node = numa_node % numa_count; }
  return (int)numa_node;
}<|MERGE_RESOLUTION|>--- conflicted
+++ resolved
@@ -15,23 +15,6 @@
   On windows initializes support for aligned allocation and
   large OS pages (if MIMALLOC_LARGE_OS_PAGES is true).
 ----------------------------------------------------------- */
-<<<<<<< HEAD
-bool _mi_os_decommit(void* addr, size_t size, mi_stats_t* stats);
-bool _mi_os_commit(void* addr, size_t size, bool* is_zero, mi_stats_t* tld_stats);
-
-static void* mi_align_up_ptr(void* p, size_t alignment) {
-  return (void*)_mi_align_up((uintptr_t)p, alignment);
-}
-
-static void* mi_align_down_ptr(void* p, size_t alignment) {
-  return (void*)_mi_align_down((uintptr_t)p, alignment);
-}
-
-
-// page size (initialized properly in `os_init`)
-static size_t os_page_size = 4096;
-=======
->>>>>>> 84ef963a
 
 static mi_os_mem_config_t mi_os_mem_config = {
   4096,   // page size
@@ -88,17 +71,6 @@
   return (void*)_mi_align_up((uintptr_t)p, alignment);
 }
 
-static inline uintptr_t _mi_align_down(uintptr_t sz, size_t alignment) {
-  mi_assert_internal(alignment != 0);
-  uintptr_t mask = alignment - 1;
-  if ((alignment & mask) == 0) { // power of two?
-    return (sz & ~mask);
-  }
-  else {
-    return ((sz / alignment) * alignment);
-  }
-}
-
 static void* mi_align_down_ptr(void* p, size_t alignment) {
   return (void*)_mi_align_down((uintptr_t)p, alignment);
 }
@@ -170,323 +142,10 @@
   _mi_stat_decrease(&stats->reserved, size);
 }
 
-<<<<<<< HEAD
-
-/* -----------------------------------------------------------
-  Raw allocation on Windows (VirtualAlloc)
--------------------------------------------------------------- */
-
-#ifdef _WIN32
- 
-#define MEM_COMMIT_RESERVE  (MEM_COMMIT|MEM_RESERVE)
-
-static void* mi_win_virtual_allocx(void* addr, size_t size, size_t try_alignment, DWORD flags) {
-#if (MI_INTPTR_SIZE >= 8)
-  // on 64-bit systems, try to use the virtual address area after 2TiB for 4MiB aligned allocations
-  if (addr == NULL) {
-    void* hint = mi_os_get_aligned_hint(try_alignment,size);
-    if (hint != NULL) {
-      void* p = VirtualAlloc(hint, size, flags, PAGE_READWRITE);
-      if (p != NULL) return p;
-      _mi_verbose_message("warning: unable to allocate hinted aligned OS memory (%zu bytes, error code: 0x%x, address: %p, alignment: %zu, flags: 0x%x)\n", size, GetLastError(), hint, try_alignment, flags);
-      // fall through on error
-    }
-  }
-#endif
-  // on modern Windows try use VirtualAlloc2 for aligned allocation
-  if (try_alignment > 1 && (try_alignment % _mi_os_page_size()) == 0 && pVirtualAlloc2 != NULL) {
-    MI_MEM_ADDRESS_REQUIREMENTS reqs = { 0, 0, 0 };
-    reqs.Alignment = try_alignment;
-    MI_MEM_EXTENDED_PARAMETER param = { {0, 0}, {0} };
-    param.Type.Type = MiMemExtendedParameterAddressRequirements;
-    param.Arg.Pointer = &reqs;
-    void* p = (*pVirtualAlloc2)(GetCurrentProcess(), addr, size, flags, PAGE_READWRITE, &param, 1);
-    if (p != NULL) return p;
-    _mi_warning_message("unable to allocate aligned OS memory (%zu bytes, error code: 0x%x, address: %p, alignment: %zu, flags: 0x%x)\n", size, GetLastError(), addr, try_alignment, flags);
-    // fall through on error
-  }
-  // last resort
-  return VirtualAlloc(addr, size, flags, PAGE_READWRITE);
-}
-
-static void* mi_win_virtual_alloc(void* addr, size_t size, size_t try_alignment, DWORD flags, bool large_only, bool allow_large, bool* is_large) {
-  mi_assert_internal(!(large_only && !allow_large));
-  static _Atomic(size_t) large_page_try_ok; // = 0;
-  void* p = NULL;
-  // Try to allocate large OS pages (2MiB) if allowed or required.
-  if ((large_only || use_large_os_page(size, try_alignment))
-      && allow_large && (flags&MEM_COMMIT)!=0 && (flags&MEM_RESERVE)!=0) {
-    size_t try_ok = mi_atomic_load_acquire(&large_page_try_ok);
-    if (!large_only && try_ok > 0) {
-      // if a large page allocation fails, it seems the calls to VirtualAlloc get very expensive.
-      // therefore, once a large page allocation failed, we don't try again for `large_page_try_ok` times.
-      mi_atomic_cas_strong_acq_rel(&large_page_try_ok, &try_ok, try_ok - 1);
-    }
-    else {
-      // large OS pages must always reserve and commit.
-      *is_large = true;
-      p = mi_win_virtual_allocx(addr, size, try_alignment, flags | MEM_LARGE_PAGES);
-      if (large_only) return p;
-      // fall back to non-large page allocation on error (`p == NULL`).
-      if (p == NULL) {
-        mi_atomic_store_release(&large_page_try_ok,10UL);  // on error, don't try again for the next N allocations
-      }
-    }
-  }
-  // Fall back to regular page allocation
-  if (p == NULL) {
-    *is_large = ((flags&MEM_LARGE_PAGES) != 0);
-    p = mi_win_virtual_allocx(addr, size, try_alignment, flags);
-  }
-  if (p == NULL) {
-    _mi_warning_message("unable to allocate OS memory (%zu bytes, error code: 0x%x, address: %p, alignment: %zu, flags: 0x%x, large only: %d, allow large: %d)\n", size, GetLastError(), addr, try_alignment, flags, large_only, allow_large);
-  }
-  return p;
-}
-
-/* -----------------------------------------------------------
-  Raw allocation using `sbrk` or `wasm_memory_grow`
--------------------------------------------------------------- */
-
-#elif defined(MI_USE_SBRK) || defined(__wasi__)
-#if defined(MI_USE_SBRK)
-  static void* mi_memory_grow( size_t size ) {
-    void* p = sbrk(size);
-    if (p == (void*)(-1)) return NULL;
-    #if !defined(__wasi__) // on wasi this is always zero initialized already (?)
-    memset(p,0,size);
-    #endif
-    return p;
-  }
-#elif defined(__wasi__)
-  static void* mi_memory_grow( size_t size ) {
-    size_t base = (size > 0 ? __builtin_wasm_memory_grow(0,_mi_divide_up(size, _mi_os_page_size()))
-                            : __builtin_wasm_memory_size(0));
-    if (base == SIZE_MAX) return NULL;
-    return (void*)(base * _mi_os_page_size());
-  }
-#endif
-
-#if defined(MI_USE_PTHREADS)
-static pthread_mutex_t mi_heap_grow_mutex = PTHREAD_MUTEX_INITIALIZER;
-#endif
-
-static void* mi_heap_grow(size_t size, size_t try_alignment) {
-  void* p = NULL;
-  if (try_alignment <= 1) {
-    // `sbrk` is not thread safe in general so try to protect it (we could skip this on WASM but leave it in for now)
-    #if defined(MI_USE_PTHREADS)
-    pthread_mutex_lock(&mi_heap_grow_mutex);
-    #endif
-    p = mi_memory_grow(size);
-    #if defined(MI_USE_PTHREADS)
-    pthread_mutex_unlock(&mi_heap_grow_mutex);
-    #endif
-  }
-  else {
-    void* base = NULL;
-    size_t alloc_size = 0;
-    // to allocate aligned use a lock to try to avoid thread interaction
-    // between getting the current size and actual allocation
-    // (also, `sbrk` is not thread safe in general)
-    #if defined(MI_USE_PTHREADS)
-    pthread_mutex_lock(&mi_heap_grow_mutex);
-    #endif
-    {
-      void* current = mi_memory_grow(0);  // get current size
-      if (current != NULL) {
-        void* aligned_current = mi_align_up_ptr(current, try_alignment);  // and align from there to minimize wasted space
-        alloc_size = _mi_align_up( ((uint8_t*)aligned_current - (uint8_t*)current) + size, _mi_os_page_size());
-        base = mi_memory_grow(alloc_size);
-      }
-    }
-    #if defined(MI_USE_PTHREADS)
-    pthread_mutex_unlock(&mi_heap_grow_mutex);
-    #endif
-    if (base != NULL) {
-      p = mi_align_up_ptr(base, try_alignment);
-      if ((uint8_t*)p + size > (uint8_t*)base + alloc_size) {
-        // another thread used wasm_memory_grow/sbrk in-between and we do not have enough
-        // space after alignment. Give up (and waste the space as we cannot shrink :-( )
-        // (in `mi_os_mem_alloc_aligned` this will fall back to overallocation to align)
-        p = NULL;
-      }
-    }
-  }
-  if (p == NULL) {
-    _mi_warning_message("unable to allocate sbrk/wasm_memory_grow OS memory (%zu bytes, %zu alignment)\n", size, try_alignment);
-    errno = ENOMEM;
-    return NULL;
-  }
-  mi_assert_internal( try_alignment == 0 || (uintptr_t)p % try_alignment == 0 );
-  return p;
-}
-
-/* -----------------------------------------------------------
-  Raw allocation on Unix's (mmap)
--------------------------------------------------------------- */
-#else
-#define MI_OS_USE_MMAP
-static void* mi_unix_mmapx(void* addr, size_t size, size_t try_alignment, int protect_flags, int flags, int fd) {
-  MI_UNUSED(try_alignment);
-  #if defined(MAP_ALIGNED)  // BSD
-  if (addr == NULL && try_alignment > 1 && (try_alignment % _mi_os_page_size()) == 0) {
-    size_t n = mi_bsr(try_alignment);
-    if (((size_t)1 << n) == try_alignment && n >= 12 && n <= 30) {  // alignment is a power of 2 and 4096 <= alignment <= 1GiB
-      flags |= MAP_ALIGNED(n);
-      void* p = mmap(addr, size, protect_flags, flags | MAP_ALIGNED(n), fd, 0);
-      if (p!=MAP_FAILED) return p;
-      // fall back to regular mmap
-    }
-  }
-  #elif defined(MAP_ALIGN)  // Solaris
-  if (addr == NULL && try_alignment > 1 && (try_alignment % _mi_os_page_size()) == 0) {
-    void* p = mmap((void*)try_alignment, size, protect_flags, flags | MAP_ALIGN, fd, 0);  // addr parameter is the required alignment
-    if (p!=MAP_FAILED) return p;
-    // fall back to regular mmap
-  }
-  #endif
-  #if (MI_INTPTR_SIZE >= 8) && !defined(MAP_ALIGNED)
-  // on 64-bit systems, use the virtual address area after 2TiB for 4MiB aligned allocations
-  if (addr == NULL) {
-    void* hint = mi_os_get_aligned_hint(try_alignment, size);
-    if (hint != NULL) {
-      void* p = mmap(hint, size, protect_flags, flags, fd, 0);
-      if (p!=MAP_FAILED) return p;
-      // fall back to regular mmap
-    }
-  }
-  #endif
-  // regular mmap
-  void* p = mmap(addr, size, protect_flags, flags, fd, 0);
-  if (p!=MAP_FAILED) return p;
-  // failed to allocate
-  return NULL;
-}
-
-static int mi_unix_mmap_fd(void) {
-#if defined(VM_MAKE_TAG)
-  // macOS: tracking anonymous page with a specific ID. (All up to 98 are taken officially but LLVM sanitizers had taken 99)
-  int os_tag = (int)mi_option_get(mi_option_os_tag);
-  if (os_tag < 100 || os_tag > 255) os_tag = 100;
-  return VM_MAKE_TAG(os_tag);
-#else
-  return -1;
-#endif
-}
-
-static void* mi_unix_mmap(void* addr, size_t size, size_t try_alignment, int protect_flags, bool large_only, bool allow_large, bool* is_large) {
-  void* p = NULL;
-  #if !defined(MAP_ANONYMOUS)
-  #define MAP_ANONYMOUS  MAP_ANON
-  #endif
-  #if !defined(MAP_NORESERVE)
-  #define MAP_NORESERVE  0
-  #endif
-  const int fd = mi_unix_mmap_fd();
-  int flags = MAP_PRIVATE | MAP_ANONYMOUS;
-  if (_mi_os_has_overcommit()) {
-    flags |= MAP_NORESERVE;
-  }
-  #if defined(PROT_MAX)
-  protect_flags |= PROT_MAX(PROT_READ | PROT_WRITE); // BSD
-  #endif    
-  // huge page allocation
-  if ((large_only || use_large_os_page(size, try_alignment)) && allow_large) {
-    static _Atomic(size_t) large_page_try_ok; // = 0;
-    size_t try_ok = mi_atomic_load_acquire(&large_page_try_ok);
-    if (!large_only && try_ok > 0) {
-      // If the OS is not configured for large OS pages, or the user does not have
-      // enough permission, the `mmap` will always fail (but it might also fail for other reasons).
-      // Therefore, once a large page allocation failed, we don't try again for `large_page_try_ok` times
-      // to avoid too many failing calls to mmap.
-      mi_atomic_cas_strong_acq_rel(&large_page_try_ok, &try_ok, try_ok - 1);
-    }
-    else {
-      int lflags = flags & ~MAP_NORESERVE;  // using NORESERVE on huge pages seems to fail on Linux
-      int lfd = fd;
-      #ifdef MAP_ALIGNED_SUPER
-      lflags |= MAP_ALIGNED_SUPER;
-      #endif
-      #ifdef MAP_HUGETLB
-      lflags |= MAP_HUGETLB;
-      #endif
-      #ifdef MAP_HUGE_1GB
-      static bool mi_huge_pages_available = true;
-      if ((size % MI_GiB) == 0 && mi_huge_pages_available) {
-        lflags |= MAP_HUGE_1GB;
-      }
-      else
-      #endif
-      {
-        #ifdef MAP_HUGE_2MB
-        lflags |= MAP_HUGE_2MB;
-        #endif
-      }
-      #ifdef VM_FLAGS_SUPERPAGE_SIZE_2MB
-      lfd |= VM_FLAGS_SUPERPAGE_SIZE_2MB;
-      #endif
-      if (large_only || lflags != flags) {
-        // try large OS page allocation
-        *is_large = true;
-        p = mi_unix_mmapx(addr, size, try_alignment, protect_flags, lflags, lfd);
-        #ifdef MAP_HUGE_1GB
-        if (p == NULL && (lflags & MAP_HUGE_1GB) != 0) {
-          mi_huge_pages_available = false; // don't try huge 1GiB pages again
-          _mi_warning_message("unable to allocate huge (1GiB) page, trying large (2MiB) pages instead (error %i)\n", errno);
-          lflags = ((lflags & ~MAP_HUGE_1GB) | MAP_HUGE_2MB);
-          p = mi_unix_mmapx(addr, size, try_alignment, protect_flags, lflags, lfd);
-        }
-        #endif
-        if (large_only) return p;
-        if (p == NULL) {
-          mi_atomic_store_release(&large_page_try_ok, (size_t)8);  // on error, don't try again for the next N allocations
-        }
-      }
-    }
-  }
-  // regular allocation
-  if (p == NULL) {
-    *is_large = false;
-    p = mi_unix_mmapx(addr, size, try_alignment, protect_flags, flags, fd);
-    if (p != NULL) {
-      #if defined(MADV_HUGEPAGE)
-      // Many Linux systems don't allow MAP_HUGETLB but they support instead
-      // transparent huge pages (THP). Generally, it is not required to call `madvise` with MADV_HUGE
-      // though since properly aligned allocations will already use large pages if available
-      // in that case -- in particular for our large regions (in `memory.c`).
-      // However, some systems only allow THP if called with explicit `madvise`, so
-      // when large OS pages are enabled for mimalloc, we call `madvise` anyways.
-      if (allow_large && use_large_os_page(size, try_alignment)) {
-        if (mi_madvise(p, size, MADV_HUGEPAGE) == 0) {
-          *is_large = true; // possibly
-        };
-      }
-      #elif defined(__sun)
-      if (allow_large && use_large_os_page(size, try_alignment)) {
-        struct memcntl_mha cmd = {0};
-        cmd.mha_pagesize = large_os_page_size;
-        cmd.mha_cmd = MHA_MAPSIZE_VA;
-        if (memcntl((caddr_t)p, size, MC_HAT_ADVISE, (caddr_t)&cmd, 0, 0) == 0) {
-          *is_large = true;
-        }
-      }
-      #endif
-    }
-  }
-  if (p == NULL) {
-    _mi_warning_message("unable to allocate OS memory (%zu bytes, error code: %i, address: %p, large only: %d, allow large: %d)\n", size, errno, addr, large_only, allow_large);
-  }
-  return p;
-}
-#endif
-
-=======
 void  _mi_os_free(void* p, size_t size, mi_stats_t* tld_stats) {
   _mi_os_free_ex(p, size, true, tld_stats);
 }
 
->>>>>>> 84ef963a
 
 /* -----------------------------------------------------------
    Primitive allocation from the OS.
