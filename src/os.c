--- conflicted
+++ resolved
@@ -209,14 +209,9 @@
   static volatile uintptr_t large_page_try_ok = 0;
   void* p = NULL;
   if (use_large_os_page(size, try_alignment)) {
-<<<<<<< HEAD
     uintptr_t try_ok = mi_atomic_read(&large_page_try_ok);
     if (try_ok > 0) {
-      // if a large page page allocation fails, it seems the calls to VirtualAlloc get very expensive.
-=======
-    if (large_page_try_ok > 0) {
       // if a large page allocation fails, it seems the calls to VirtualAlloc get very expensive.
->>>>>>> e90938fb
       // therefore, once a large page allocation failed, we don't try again for `large_page_try_ok` times.
       mi_atomic_compare_exchange(&large_page_try_ok, try_ok - 1, try_ok);
     }
