--- conflicted
+++ resolved
@@ -205,34 +205,6 @@
 
 #ifdef _WIN32
 static void* mi_win_virtual_allocx(void* addr, size_t size, size_t try_alignment, DWORD flags) {
-<<<<<<< HEAD
-#if defined(MEM_EXTENDED_PARAMETER_TYPE_BITS)
-  // on modern Windows try use NtAllocateVirtualMemoryEx for 1GiB huge pages
-  if ((size % ((uintptr_t)1 << 30)) == 0 /* 1GiB multiple */
-    && (flags & MEM_LARGE_PAGES) != 0 && (flags & MEM_COMMIT) != 0 && (flags & MEM_RESERVE) != 0
-    && (addr != NULL || try_alignment == 0 || try_alignment % _mi_os_page_size() == 0)
-    && pNtAllocateVirtualMemoryEx != NULL)
-  {
-    #ifndef MEM_EXTENDED_PARAMETER_NONPAGED_HUGE
-    #define MEM_EXTENDED_PARAMETER_NONPAGED_HUGE  (0x10)
-    #endif
-    MEM_EXTENDED_PARAMETER param = { 0, 0 };
-    param.Type = 5; // == MemExtendedParameterAttributeFlags;
-    param.ULong64 = MEM_EXTENDED_PARAMETER_NONPAGED_HUGE;
-    SIZE_T psize = size;
-    void*  base  = addr;
-    NTSTATUS err = (*pNtAllocateVirtualMemoryEx)(GetCurrentProcess(), &base, &psize, flags, PAGE_READWRITE, &param, 1);
-    if (err == 0) {
-      return base;
-    }
-    else {
-      // else fall back to regular large OS pages
-      _mi_warning_message("unable to allocate huge (1GiB) page, trying large (2MiB) pages instead (error 0x%lx)\n", err);
-    }
-  }
-#endif
-=======
->>>>>>> b3dae128
 #if (MI_INTPTR_SIZE >= 8)
   // on 64-bit systems, try to use the virtual address area after 4TiB for 4MiB aligned allocations
   void* hint;
@@ -854,32 +826,6 @@
 
   mi_win_enable_large_os_pages();
 
-<<<<<<< HEAD
-bool _mi_os_is_huge_reserved(void* p) {
-  return (mi_atomic_read_ptr(&os_huge_reserved.start) != NULL &&
-          p >= mi_atomic_read_ptr(&os_huge_reserved.start) &&
-          (uint8_t*)p < (uint8_t*)mi_atomic_read_ptr(&os_huge_reserved.start) + mi_atomic_read(&os_huge_reserved.reserved));
-}
-
-void* _mi_os_try_alloc_from_huge_reserved(size_t size, size_t try_alignment)
-{
-  // only allow large aligned allocations (e.g. regions)
-  if (size < MI_SEGMENT_SIZE || (size % MI_SEGMENT_SIZE) != 0) return NULL;
-  if (try_alignment > MI_SEGMENT_SIZE) return NULL;
-  if (mi_atomic_read_ptr(&os_huge_reserved.start)==NULL) return NULL;
-  if (mi_atomic_read(&os_huge_reserved.used) >= mi_atomic_read(&os_huge_reserved.reserved)) return NULL; // already full
-
-  // always aligned
-  mi_assert_internal(mi_atomic_read(&os_huge_reserved.used) % MI_SEGMENT_SIZE == 0 );
-  mi_assert_internal( (uintptr_t)mi_atomic_read_ptr(&os_huge_reserved.start) % MI_SEGMENT_SIZE == 0 );
-
-  // try to reserve space
-  size_t base = mi_atomic_addu( &os_huge_reserved.used, size );
-  if ((base + size) > os_huge_reserved.reserved) {
-    // "free" our over-allocation
-    mi_atomic_subu( &os_huge_reserved.used, size);
-    return NULL;
-=======
   #if defined(MEM_EXTENDED_PARAMETER_TYPE_BITS)
   MEM_EXTENDED_PARAMETER params[3] = { {0,0},{0,0},{0,0} };
   // on modern Windows try use NtAllocateVirtualMemoryEx for 1GiB huge pages
@@ -948,7 +894,6 @@
     if (err != 0) {
       _mi_warning_message("failed to bind huge (1GiB) pages to NUMA node %d: %s\n", numa_node, strerror(errno));
     }
->>>>>>> b3dae128
   }
   return p;
 }
@@ -958,13 +903,6 @@
 }
 #endif
 
-<<<<<<< HEAD
-#if !(MI_INTPTR_SIZE >= 8 && (defined(_WIN32) || defined(MI_OS_USE_MMAP)))
-int mi_reserve_huge_os_pages(size_t pages, double max_secs, size_t* pages_reserved) mi_attr_noexcept {
-  UNUSED(pages); UNUSED(max_secs);
-  if (pages_reserved != NULL) *pages_reserved = 0;
-  return ENOMEM;
-=======
 #if (MI_INTPTR_SIZE >= 8)
 // To ensure proper alignment, use our own area for huge OS pages
 static mi_decl_cache_align _Atomic(uintptr_t)  mi_huge_start; // = 0
@@ -993,7 +931,6 @@
 
   if (total_size != NULL) *total_size = size;
   return (uint8_t*)start;
->>>>>>> b3dae128
 }
 #else
 static uint8_t* mi_os_claim_huge_pages(size_t pages, size_t* total_size) {
@@ -1006,22 +943,9 @@
 void* _mi_os_alloc_huge_os_pages(size_t pages, int numa_node, mi_msecs_t max_msecs, size_t* pages_reserved, size_t* psize) {
   if (psize != NULL) *psize = 0;
   if (pages_reserved != NULL) *pages_reserved = 0;
-<<<<<<< HEAD
-  if (max_secs==0) return ETIMEDOUT; // timeout
-  if (pages==0) return 0;            // ok
-  if (!mi_atomic_cas_ptr_strong(&os_huge_reserved.start,(void*)1,NULL)) return ETIMEDOUT; // already reserved
-
-  // Set the start address after the 32TiB area
-  uint8_t* start = (uint8_t*)((uintptr_t)32 << 40); // 32TiB virtual start address
-  #if (MI_SECURE>0 || MI_DEBUG==0)     // security: randomize start of huge pages unless in debug mode
-  uintptr_t r = _mi_random_init((uintptr_t)&mi_reserve_huge_os_pages);
-  start = start + ((uintptr_t)MI_HUGE_OS_PAGE_SIZE * ((r>>17) & 0x3FF));  // (randomly 0-1024)*1GiB == 0 to 1TiB
-  #endif
-=======
   size_t size = 0;
   uint8_t* start = mi_os_claim_huge_pages(pages, &size);
   if (start == NULL) return NULL; // or 32-bit systems
->>>>>>> b3dae128
 
   // Allocate one page at the time but try to place them contiguously
   // We allocate one page at the time to be able to abort if it takes too long
@@ -1030,35 +954,6 @@
   size_t page;
   for (page = 0; page < pages; page++) {
     // allocate a page
-<<<<<<< HEAD
-    void* p = NULL;
-    bool is_large = true;
-    #ifdef _WIN32
-    if (page==0) { mi_win_enable_large_os_pages(); }
-    p = mi_win_virtual_alloc(addr, MI_HUGE_OS_PAGE_SIZE, 0, MEM_LARGE_PAGES | MEM_COMMIT | MEM_RESERVE, true, true, &is_large);
-    #elif defined(MI_OS_USE_MMAP)
-    p = mi_unix_mmap(addr, MI_HUGE_OS_PAGE_SIZE, 0, PROT_READ | PROT_WRITE, true, true, &is_large);
-    #else
-    // always fail
-    #endif
-
-    // Did we succeed at a contiguous address?
-    if (p != addr) {
-      // no success, issue a warning and return with an error
-      if (p != NULL) {
-        _mi_warning_message("could not allocate contiguous huge page %zu at 0x%p\n", page, addr);
-        _mi_os_free(p, MI_HUGE_OS_PAGE_SIZE, &_mi_stats_main );
-      }
-      else {
-        #ifdef _WIN32
-        int err = GetLastError();
-        #else
-        int err = errno;
-        #endif
-        _mi_warning_message("could not allocate huge page %zu at 0x%p, error: %i\n", page, addr, err);
-      }
-      return ENOMEM;
-=======
     void* addr = start + (page * MI_HUGE_OS_PAGE_SIZE);
     void* p = mi_os_alloc_huge_os_pagesx(addr, MI_HUGE_OS_PAGE_SIZE, numa_node);
 
@@ -1070,37 +965,13 @@
         _mi_os_free(p, MI_HUGE_OS_PAGE_SIZE, &_mi_stats_main);
       }
       break;
->>>>>>> b3dae128
     }
 
     // success, record it
-<<<<<<< HEAD
-    if (page==0) {
-      mi_atomic_write_ptr(&os_huge_reserved.start, addr);  // don't switch the order of these writes
-      mi_atomic_write(&os_huge_reserved.reserved, MI_HUGE_OS_PAGE_SIZE);
-    }
-    else {
-      mi_atomic_addu(&os_huge_reserved.reserved,MI_HUGE_OS_PAGE_SIZE);
-    }
-=======
->>>>>>> b3dae128
     _mi_stat_increase(&_mi_stats_main.committed, MI_HUGE_OS_PAGE_SIZE);
     _mi_stat_increase(&_mi_stats_main.reserved, MI_HUGE_OS_PAGE_SIZE);
 
     // check for timeout
-<<<<<<< HEAD
-    double elapsed = _mi_clock_end(start_t);
-    if (elapsed > max_secs) return ETIMEDOUT;
-    if (page >= 1) {
-      double estimate = ((elapsed / (double)(page+1)) * (double)pages);
-      if (estimate > 1.5*max_secs) return ETIMEDOUT; // seems like we are going to timeout
-    }
-  }
-  _mi_verbose_message("reserved %zu huge pages\n", pages);
-  return 0;
-}
-#endif
-=======
     if (max_msecs > 0) {
       mi_msecs_t elapsed = _mi_clock_end(start_t);
       if (page >= 1) {
@@ -1204,5 +1075,4 @@
   size_t numa_node = mi_os_numa_nodex();
   if (numa_node >= numa_count) { numa_node = numa_node % numa_count; }
   return (int)numa_node;
-}
->>>>>>> b3dae128
+}