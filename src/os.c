--- conflicted
+++ resolved
@@ -82,10 +82,10 @@
 bool _mi_os_decommit(void* addr, size_t size, mi_stats_t* stats);
 bool _mi_os_commit(void* addr, size_t size, bool* is_zero, mi_stats_t* tld_stats);
 
-<<<<<<< HEAD
 static void* mi_align_up_ptr(void* p, size_t alignment) {
   return (void*)_mi_align_up((uintptr_t)p, alignment);
-=======
+}
+
 static inline uintptr_t _mi_align_down(uintptr_t sz, size_t alignment) {
   mi_assert_internal(alignment != 0);
   uintptr_t mask = alignment - 1;
@@ -95,7 +95,6 @@
   else {
     return ((sz / alignment) * alignment);
   }
->>>>>>> 67e67646
 }
 
 static void* mi_align_down_ptr(void* p, size_t alignment) {
