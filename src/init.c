/* ----------------------------------------------------------------------------
Copyright (c) 2018, Microsoft Research, Daan Leijen
This is free software; you can redistribute it and/or modify it under the
terms of the MIT license. A copy of the license can be found in the file
"LICENSE" at the root of this distribution.
-----------------------------------------------------------------------------*/
#include "mimalloc.h"
#include "mimalloc-internal.h"

#include <string.h>  // memcpy, memset
#include <stdlib.h>  // atexit

// Empty page used to initialize the small free pages array
const mi_page_t _mi_page_empty = {
  0, false, false, false, false,
  0,       // capacity
  0,       // reserved capacity
  { 0 },   // flags
  false,   // is_zero
  0,       // retire_expire
  NULL,    // free
  #if MI_ENCODE_FREELIST
  { 0, 0 },
  #endif
  0,       // used
  0,       // xblock_size
  NULL,    // local_free
  ATOMIC_VAR_INIT(0), // xthread_free
  ATOMIC_VAR_INIT(0), // xheap
  NULL, NULL
  #if MI_INTPTR_SIZE==8
  , { 0 }  // padding
  #endif
};

#define MI_PAGE_EMPTY() ((mi_page_t*)&_mi_page_empty)

#if (MI_PADDING>0) && (MI_INTPTR_SIZE >= 8)
#define MI_SMALL_PAGES_EMPTY  { MI_INIT128(MI_PAGE_EMPTY), MI_PAGE_EMPTY(), MI_PAGE_EMPTY() }
#elif (MI_PADDING>0)
#define MI_SMALL_PAGES_EMPTY  { MI_INIT128(MI_PAGE_EMPTY), MI_PAGE_EMPTY(), MI_PAGE_EMPTY(), MI_PAGE_EMPTY() }
#else
#define MI_SMALL_PAGES_EMPTY  { MI_INIT128(MI_PAGE_EMPTY), MI_PAGE_EMPTY() }
#endif


// Empty page queues for every bin
#define QNULL(sz)  { NULL, NULL, (sz)*sizeof(uintptr_t) }
#define MI_PAGE_QUEUES_EMPTY \
  { QNULL(1), \
    QNULL(     1), QNULL(     2), QNULL(     3), QNULL(     4), QNULL(     5), QNULL(     6), QNULL(     7), QNULL(     8), /* 8 */ \
    QNULL(    10), QNULL(    12), QNULL(    14), QNULL(    16), QNULL(    20), QNULL(    24), QNULL(    28), QNULL(    32), /* 16 */ \
    QNULL(    40), QNULL(    48), QNULL(    56), QNULL(    64), QNULL(    80), QNULL(    96), QNULL(   112), QNULL(   128), /* 24 */ \
    QNULL(   160), QNULL(   192), QNULL(   224), QNULL(   256), QNULL(   320), QNULL(   384), QNULL(   448), QNULL(   512), /* 32 */ \
    QNULL(   640), QNULL(   768), QNULL(   896), QNULL(  1024), QNULL(  1280), QNULL(  1536), QNULL(  1792), QNULL(  2048), /* 40 */ \
    QNULL(  2560), QNULL(  3072), QNULL(  3584), QNULL(  4096), QNULL(  5120), QNULL(  6144), QNULL(  7168), QNULL(  8192), /* 48 */ \
    QNULL( 10240), QNULL( 12288), QNULL( 14336), QNULL( 16384), QNULL( 20480), QNULL( 24576), QNULL( 28672), QNULL( 32768), /* 56 */ \
    QNULL( 40960), QNULL( 49152), QNULL( 57344), QNULL( 65536), QNULL( 81920), QNULL( 98304), QNULL(114688), QNULL(131072), /* 64 */ \
    QNULL(163840), QNULL(196608), QNULL(229376), QNULL(262144), QNULL(327680), QNULL(393216), QNULL(458752), QNULL(524288), /* 72 */ \
    QNULL(MI_MEDIUM_OBJ_WSIZE_MAX + 1  /* 655360, Huge queue */), \
    QNULL(MI_MEDIUM_OBJ_WSIZE_MAX + 2) /* Full queue */ }

#define MI_STAT_COUNT_NULL()  {0,0,0,0}

// Empty statistics
#if MI_STAT>1
#define MI_STAT_COUNT_END_NULL()  , { MI_STAT_COUNT_NULL(), MI_INIT32(MI_STAT_COUNT_NULL) }
#else
#define MI_STAT_COUNT_END_NULL()
#endif

#define MI_STATS_NULL  \
  MI_STAT_COUNT_NULL(), MI_STAT_COUNT_NULL(), \
  MI_STAT_COUNT_NULL(), MI_STAT_COUNT_NULL(), \
  MI_STAT_COUNT_NULL(), MI_STAT_COUNT_NULL(), \
  MI_STAT_COUNT_NULL(), MI_STAT_COUNT_NULL(), \
  MI_STAT_COUNT_NULL(), MI_STAT_COUNT_NULL(), \
  MI_STAT_COUNT_NULL(), MI_STAT_COUNT_NULL(), \
  MI_STAT_COUNT_NULL(), \
  { 0, 0 }, { 0, 0 }, { 0, 0 },  \
  { 0, 0 }, { 0, 0 }, { 0, 0 }, { 0, 0 } \
  MI_STAT_COUNT_END_NULL()


// Empty slice span queues for every bin
#define SQNULL(sz)  { NULL, NULL, sz }
#define MI_SEGMENT_SPAN_QUEUES_EMPTY \
  { SQNULL(1), \
    SQNULL(     1), SQNULL(     2), SQNULL(     3), SQNULL(     4), SQNULL(     5), SQNULL(     6), SQNULL(     7), SQNULL(    10), /*  8 */ \
    SQNULL(    12), SQNULL(    14), SQNULL(    16), SQNULL(    20), SQNULL(    24), SQNULL(    28), SQNULL(    32), SQNULL(    40), /* 16 */ \
    SQNULL(    48), SQNULL(    56), SQNULL(    64), SQNULL(    80), SQNULL(    96), SQNULL(   112), SQNULL(   128), SQNULL(   160), /* 24 */ \
    SQNULL(   192), SQNULL(   224), SQNULL(   256), SQNULL(   320), SQNULL(   384), SQNULL(   448), SQNULL(   512), SQNULL(   640), /* 32 */ \
    SQNULL(   768), SQNULL(   896), SQNULL(  1024) /* 35 */ }


// --------------------------------------------------------
// Statically allocate an empty heap as the initial
// thread local value for the default heap,
// and statically allocate the backing heap for the main
// thread so it can function without doing any allocation
// itself (as accessing a thread local for the first time
// may lead to allocation itself on some platforms)
// --------------------------------------------------------

const mi_heap_t _mi_heap_empty = {
  NULL,
  MI_SMALL_PAGES_EMPTY,
  MI_PAGE_QUEUES_EMPTY,
  ATOMIC_VAR_INIT(NULL),
  0,                // tid
  0,                // cookie
  { 0, 0 },         // keys
  { {0}, {0}, 0 },
  0,                // page count
  MI_BIN_FULL, 0,   // page retired min/max
  NULL,             // next
  false
};

#define tld_empty_stats  ((mi_stats_t*)((uint8_t*)&tld_empty + offsetof(mi_tld_t,stats)))
#define tld_empty_os     ((mi_os_tld_t*)((uint8_t*)&tld_empty + offsetof(mi_tld_t,os)))

static const mi_tld_t tld_empty = {
  0,
  false,
  NULL, NULL,
  { MI_SEGMENT_SPAN_QUEUES_EMPTY, 0, 0, 0, 0, 0, 0, NULL, tld_empty_stats, tld_empty_os }, // segments
  { 0, tld_empty_stats }, // os
  { MI_STATS_NULL }       // stats
};

// the thread-local default heap for allocation
mi_decl_thread mi_heap_t* _mi_heap_default = (mi_heap_t*)&_mi_heap_empty;

<<<<<<< HEAD


#define tld_main_stats  ((mi_stats_t*)((uint8_t*)&tld_main + offsetof(mi_tld_t,stats)))
#define tld_main_os     ((mi_os_tld_t*)((uint8_t*)&tld_main + offsetof(mi_tld_t,os)))

=======
>>>>>>> 5a6d9ba8
extern mi_heap_t _mi_heap_main;

static mi_tld_t tld_main = {
  0, false,
<<<<<<< HEAD
  &_mi_heap_main, & _mi_heap_main,
  { MI_SEGMENT_SPAN_QUEUES_EMPTY, 0, 0, 0, 0, 0, 0, NULL, tld_main_stats, tld_main_os }, // segments
  { 0, tld_main_stats },  // os
=======
  &_mi_heap_main, &_mi_heap_main,
  { { NULL, NULL }, {NULL ,NULL}, {NULL ,NULL, 0},
    0, 0, 0, 0, 0, 0, NULL,
    &tld_main.stats, &tld_main.os
  }, // segments
  { 0, &tld_main.stats },  // os
>>>>>>> 5a6d9ba8
  { MI_STATS_NULL }       // stats
};

mi_heap_t _mi_heap_main = {
  &tld_main,
  MI_SMALL_PAGES_EMPTY,
  MI_PAGE_QUEUES_EMPTY,
  ATOMIC_VAR_INIT(NULL),
  0,                // thread id
  0,                // initial cookie
  { 0, 0 },         // the key of the main heap can be fixed (unlike page keys that need to be secure!)
  { {0x846ca68b}, {0}, 0 },  // random
  0,                // page count
  MI_BIN_FULL, 0,   // page retired min/max
  NULL,             // next heap
  false             // can reclaim
};

bool _mi_process_is_initialized = false;  // set to `true` in `mi_process_init`.

mi_stats_t _mi_stats_main = { MI_STATS_NULL };


static void mi_heap_main_init(void) {
  if (_mi_heap_main.cookie == 0) {
    _mi_heap_main.thread_id = _mi_thread_id();
    _mi_heap_main.cookie = _os_random_weak((uintptr_t)&mi_heap_main_init);
    _mi_random_init(&_mi_heap_main.random);
    _mi_heap_main.keys[0] = _mi_heap_random_next(&_mi_heap_main);
    _mi_heap_main.keys[1] = _mi_heap_random_next(&_mi_heap_main);
  }
}

mi_heap_t* _mi_heap_main_get(void) {
  mi_heap_main_init();
  return &_mi_heap_main;
}


/* -----------------------------------------------------------
  Initialization and freeing of the thread local heaps
----------------------------------------------------------- */

// note: in x64 in release build `sizeof(mi_thread_data_t)` is under 4KiB (= OS page size).
typedef struct mi_thread_data_s {
  mi_heap_t  heap;  // must come first due to cast in `_mi_heap_done`
  mi_tld_t   tld;
} mi_thread_data_t;

// Initialize the thread local default heap, called from `mi_thread_init`
static bool _mi_heap_init(void) {
  if (mi_heap_is_initialized(mi_get_default_heap())) return true;
  if (_mi_is_main_thread()) {
    // mi_assert_internal(_mi_heap_main.thread_id != 0);  // can happen on freeBSD where alloc is called before any initialization
    // the main heap is statically allocated
    mi_heap_main_init();
    _mi_heap_set_default_direct(&_mi_heap_main);
    //mi_assert_internal(_mi_heap_default->tld->heap_backing == mi_get_default_heap());
  }
  else {
    // use `_mi_os_alloc` to allocate directly from the OS
    mi_thread_data_t* td = (mi_thread_data_t*)_mi_os_alloc(sizeof(mi_thread_data_t), &_mi_stats_main); // Todo: more efficient allocation?
    if (td == NULL) {
      // if this fails, try once more. (issue #257)
      td = (mi_thread_data_t*)_mi_os_alloc(sizeof(mi_thread_data_t), &_mi_stats_main);
      if (td == NULL) {
        // really out of memory
        _mi_error_message(ENOMEM, "unable to allocate thread local heap metadata (%zu bytes)\n", sizeof(mi_thread_data_t));
        return false;
      }
    }
    // OS allocated so already zero initialized
    mi_tld_t*  tld = &td->tld;
    mi_heap_t* heap = &td->heap;
    memcpy(tld, &tld_empty, sizeof(*tld));
    memcpy(heap, &_mi_heap_empty, sizeof(*heap));
    heap->thread_id = _mi_thread_id();
    _mi_random_init(&heap->random);
    heap->cookie  = _mi_heap_random_next(heap) | 1;
    heap->keys[0] = _mi_heap_random_next(heap);
    heap->keys[1] = _mi_heap_random_next(heap);
    heap->tld = tld;
    tld->heap_backing = heap;
    tld->heaps = heap;
    tld->segments.stats = &tld->stats;
    tld->segments.os = &tld->os;
    tld->os.stats = &tld->stats;
    _mi_heap_set_default_direct(heap);
  }
  return false;
}

// Free the thread local default heap (called from `mi_thread_done`)
static bool _mi_heap_done(mi_heap_t* heap) {
  if (!mi_heap_is_initialized(heap)) return true;

  // reset default heap
  _mi_heap_set_default_direct(_mi_is_main_thread() ? &_mi_heap_main : (mi_heap_t*)&_mi_heap_empty);

  // switch to backing heap
  heap = heap->tld->heap_backing;
  if (!mi_heap_is_initialized(heap)) return false;

  // delete all non-backing heaps in this thread
  mi_heap_t* curr = heap->tld->heaps;
  while (curr != NULL) {
    mi_heap_t* next = curr->next; // save `next` as `curr` will be freed
    if (curr != heap) {
      mi_assert_internal(!mi_heap_is_backing(curr));
      mi_heap_delete(curr);
    }
    curr = next;
  }
  mi_assert_internal(heap->tld->heaps == heap && heap->next == NULL);
  mi_assert_internal(mi_heap_is_backing(heap));

  // collect if not the main thread
  if (heap != &_mi_heap_main) {
    _mi_heap_collect_abandon(heap);
  }
  

  // merge stats
  _mi_stats_done(&heap->tld->stats);

  // free if not the main thread
  if (heap != &_mi_heap_main) {
    mi_assert_internal(heap->tld->segments.count == 0 || heap->thread_id != _mi_thread_id());
    _mi_os_free(heap, sizeof(mi_thread_data_t), &_mi_stats_main);
  }
#if 0  
  // never free the main thread even in debug mode; if a dll is linked statically with mimalloc,
  // there may still be delete/free calls after the mi_fls_done is called. Issue #207
  else {
    _mi_heap_destroy_pages(heap);
    mi_assert_internal(heap->tld->heap_backing == &_mi_heap_main);
  }
#endif
  return false;
}



// --------------------------------------------------------
// Try to run `mi_thread_done()` automatically so any memory
// owned by the thread but not yet released can be abandoned
// and re-owned by another thread.
//
// 1. windows dynamic library:
//     call from DllMain on DLL_THREAD_DETACH
// 2. windows static library:
//     use `FlsAlloc` to call a destructor when the thread is done
// 3. unix, pthreads:
//     use a pthread key to call a destructor when a pthread is done
//
// In the last two cases we also need to call `mi_process_init`
// to set up the thread local keys.
// --------------------------------------------------------

static void _mi_thread_done(mi_heap_t* default_heap);

#ifdef __wasi__
// no pthreads in the WebAssembly Standard Interface
#elif !defined(_WIN32)
#define MI_USE_PTHREADS
#endif

#if defined(_WIN32) && defined(MI_SHARED_LIB)
  // nothing to do as it is done in DllMain
#elif defined(_WIN32) && !defined(MI_SHARED_LIB)
  // use thread local storage keys to detect thread ending
  #include <windows.h>
  #include <fibersapi.h>
  #if (_WIN32_WINNT < 0x600)  // before Windows Vista 
  WINBASEAPI DWORD WINAPI FlsAlloc( _In_opt_ PFLS_CALLBACK_FUNCTION lpCallback );
  WINBASEAPI PVOID WINAPI FlsGetValue( _In_ DWORD dwFlsIndex );
  WINBASEAPI BOOL  WINAPI FlsSetValue( _In_ DWORD dwFlsIndex, _In_opt_ PVOID lpFlsData );
  WINBASEAPI BOOL  WINAPI FlsFree(_In_ DWORD dwFlsIndex);
  #endif
  static DWORD mi_fls_key = (DWORD)(-1);
  static void NTAPI mi_fls_done(PVOID value) {
    if (value!=NULL) _mi_thread_done((mi_heap_t*)value);
  }
#elif defined(MI_USE_PTHREADS)
  // use pthread local storage keys to detect thread ending
  // (and used with MI_TLS_PTHREADS for the default heap)
  #include <pthread.h>
  pthread_key_t _mi_heap_default_key = (pthread_key_t)(-1);
  static void mi_pthread_done(void* value) {
    if (value!=NULL) _mi_thread_done((mi_heap_t*)value);
  }
#elif defined(__wasi__)
// no pthreads in the WebAssembly Standard Interface
#else
  #pragma message("define a way to call mi_thread_done when a thread is done")
#endif

// Set up handlers so `mi_thread_done` is called automatically
static void mi_process_setup_auto_thread_done(void) {
  static bool tls_initialized = false; // fine if it races
  if (tls_initialized) return;
  tls_initialized = true;
  #if defined(_WIN32) && defined(MI_SHARED_LIB)
    // nothing to do as it is done in DllMain
  #elif defined(_WIN32) && !defined(MI_SHARED_LIB)
    mi_fls_key = FlsAlloc(&mi_fls_done);
  #elif defined(MI_USE_PTHREADS)
    mi_assert_internal(_mi_heap_default_key == (pthread_key_t)(-1));
    pthread_key_create(&_mi_heap_default_key, &mi_pthread_done);
  #endif
  _mi_heap_set_default_direct(&_mi_heap_main);
}


bool _mi_is_main_thread(void) {
  return (_mi_heap_main.thread_id==0 || _mi_heap_main.thread_id == _mi_thread_id());
}

// This is called from the `mi_malloc_generic`
void mi_thread_init(void) mi_attr_noexcept
{
  // ensure our process has started already
  mi_process_init();

  // initialize the thread local default heap
  // (this will call `_mi_heap_set_default_direct` and thus set the
  //  fiber/pthread key to a non-zero value, ensuring `_mi_thread_done` is called)
  if (_mi_heap_init()) return;  // returns true if already initialized

  // don't further initialize for the main thread
  if (_mi_is_main_thread()) return;

  mi_heap_t* heap = mi_get_default_heap();
  if (mi_heap_is_initialized(heap)) { _mi_stat_increase(&mi_get_default_heap()->tld->stats.threads, 1); }

  //_mi_verbose_message("thread init: 0x%zx\n", _mi_thread_id());
}

void mi_thread_done(void) mi_attr_noexcept {
  _mi_thread_done(mi_get_default_heap());
}

static void _mi_thread_done(mi_heap_t* heap) {
  // check thread-id as on Windows shutdown with FLS the main (exit) thread may call this on thread-local heaps...
  if (heap->thread_id != _mi_thread_id()) return;

  // stats
  if (!_mi_is_main_thread() && mi_heap_is_initialized(heap))  {
    _mi_stat_decrease(&heap->tld->stats.threads, 1);
  }

  // abandon the thread local heap
  if (_mi_heap_done(heap)) return;  // returns true if already ran
}

void _mi_heap_set_default_direct(mi_heap_t* heap)  {
  mi_assert_internal(heap != NULL);
  #if defined(MI_TLS_SLOT)
  mi_tls_slot_set(MI_TLS_SLOT,heap);
  #elif defined(MI_TLS_PTHREAD_SLOT_OFS)
  *mi_tls_pthread_heap_slot() = heap;
  #elif defined(MI_TLS_PTHREAD)
  // we use _mi_heap_default_key
  #else
  _mi_heap_default = heap;
  #endif

  // ensure the default heap is passed to `_mi_thread_done`
  // setting to a non-NULL value also ensures `mi_thread_done` is called.
  #if defined(_WIN32) && defined(MI_SHARED_LIB)
    // nothing to do as it is done in DllMain
  #elif defined(_WIN32) && !defined(MI_SHARED_LIB)
    mi_assert_internal(mi_fls_key != 0);
    FlsSetValue(mi_fls_key, heap);
  #elif defined(MI_USE_PTHREADS)
  if (_mi_heap_default_key != (pthread_key_t)(-1)) {  // can happen during recursive invocation on freeBSD
    pthread_setspecific(_mi_heap_default_key, heap);
  }
  #endif
}


// --------------------------------------------------------
// Run functions on process init/done, and thread init/done
// --------------------------------------------------------
static void mi_process_done(void);

static bool os_preloading = true;    // true until this module is initialized
static bool mi_redirected = false;   // true if malloc redirects to mi_malloc

// Returns true if this module has not been initialized; Don't use C runtime routines until it returns false.
bool _mi_preloading() {
  return os_preloading;
}

bool mi_is_redirected() mi_attr_noexcept {
  return mi_redirected;
}

// Communicate with the redirection module on Windows
#if defined(_WIN32) && defined(MI_SHARED_LIB)
#ifdef __cplusplus
extern "C" {
#endif
mi_decl_export void _mi_redirect_entry(DWORD reason) {
  // called on redirection; careful as this may be called before DllMain
  if (reason == DLL_PROCESS_ATTACH) {
    mi_redirected = true;
  }
  else if (reason == DLL_PROCESS_DETACH) {
    mi_redirected = false;
  }
  else if (reason == DLL_THREAD_DETACH) {
    mi_thread_done();
  }
}
__declspec(dllimport) bool mi_allocator_init(const char** message);
__declspec(dllimport) void mi_allocator_done();
#ifdef __cplusplus
}
#endif
#else
static bool mi_allocator_init(const char** message) {
  if (message != NULL) *message = NULL;
  return true;
}
static void mi_allocator_done() {
  // nothing to do
}
#endif

// Called once by the process loader
static void mi_process_load(void) {
  mi_heap_main_init();
  #if defined(MI_TLS_RECURSE_GUARD)
  volatile mi_heap_t* dummy = _mi_heap_default; // access TLS to allocate it before setting tls_initialized to true;
  UNUSED(dummy);
  #endif
  os_preloading = false;
  atexit(&mi_process_done);
  _mi_options_init();
  mi_process_init();
  //mi_stats_reset();-
  if (mi_redirected) _mi_verbose_message("malloc is redirected.\n");

  // show message from the redirector (if present)
  const char* msg = NULL;
  mi_allocator_init(&msg);
  if (msg != NULL && (mi_option_is_enabled(mi_option_verbose) || mi_option_is_enabled(mi_option_show_errors))) {
    _mi_fputs(NULL,NULL,NULL,msg);
  }
}

// Initialize the process; called by thread_init or the process loader
void mi_process_init(void) mi_attr_noexcept {
  // ensure we are called once
  if (_mi_process_is_initialized) return;
  _mi_process_is_initialized = true;
  mi_process_setup_auto_thread_done();

  _mi_verbose_message("process init: 0x%zx\n", _mi_thread_id());
  _mi_os_init();
  mi_heap_main_init();
  #if (MI_DEBUG)
  _mi_verbose_message("debug level : %d\n", MI_DEBUG);
  #endif
  _mi_verbose_message("secure level: %d\n", MI_SECURE);
  mi_thread_init();
  mi_stats_reset();  // only call stat reset *after* thread init (or the heap tld == NULL)

  if (mi_option_is_enabled(mi_option_reserve_huge_os_pages)) {
    size_t pages = mi_option_get(mi_option_reserve_huge_os_pages);
    mi_reserve_huge_os_pages_interleave(pages, 0, pages*500);
  }
}

// Called when the process is done (through `at_exit`)
static void mi_process_done(void) {
  // only shutdown if we were initialized
  if (!_mi_process_is_initialized) return;
  // ensure we are called once
  static bool process_done = false;
  if (process_done) return;
  process_done = true;

  #if defined(_WIN32) && !defined(MI_SHARED_LIB)
  FlsSetValue(mi_fls_key, NULL);  // don't call main-thread callback
  FlsFree(mi_fls_key);            // call thread-done on all threads to prevent dangling callback pointer if statically linked with a DLL; Issue #208
  #endif
  #ifndef NDEBUG
  mi_collect(true);
  #endif
  if (mi_option_is_enabled(mi_option_show_stats) ||
      mi_option_is_enabled(mi_option_verbose)) {
    mi_stats_print(NULL);
  }
  mi_allocator_done();  
  _mi_verbose_message("process done: 0x%zx\n", _mi_heap_main.thread_id);
  os_preloading = true; // don't call the C runtime anymore
}



#if defined(_WIN32) && defined(MI_SHARED_LIB)
  // Windows DLL: easy to hook into process_init and thread_done
  __declspec(dllexport) BOOL WINAPI DllMain(HINSTANCE inst, DWORD reason, LPVOID reserved) {
    UNUSED(reserved);
    UNUSED(inst);
    if (reason==DLL_PROCESS_ATTACH) {
      mi_process_load();
    }
    else if (reason==DLL_THREAD_DETACH) {
      if (!mi_is_redirected()) mi_thread_done();
    }
    return TRUE;
  }

#elif defined(__cplusplus)
  // C++: use static initialization to detect process start
  static bool _mi_process_init(void) {
    mi_process_load();
    return (_mi_heap_main.thread_id != 0);
  }
  static bool mi_initialized = _mi_process_init();

#elif defined(__GNUC__) || defined(__clang__)
  // GCC,Clang: use the constructor attribute
  static void __attribute__((constructor)) _mi_process_init(void) {
    mi_process_load();
  }

#elif defined(_MSC_VER)
  // MSVC: use data section magic for static libraries
  // See <https://www.codeguru.com/cpp/misc/misc/applicationcontrol/article.php/c6945/Running-Code-Before-and-After-Main.htm>
  static int _mi_process_init(void) {
    mi_process_load();
    return 0;
  }
  typedef int(*_crt_cb)(void);
  #ifdef _M_X64
    __pragma(comment(linker, "/include:" "_mi_msvc_initu"))
    #pragma section(".CRT$XIU", long, read)
  #else
    __pragma(comment(linker, "/include:" "__mi_msvc_initu"))
  #endif
  #pragma data_seg(".CRT$XIU")
  _crt_cb _mi_msvc_initu[] = { &_mi_process_init };
  #pragma data_seg()

#else
#pragma message("define a way to call mi_process_load on your platform")
#endif<|MERGE_RESOLUTION|>--- conflicted
+++ resolved
@@ -132,30 +132,13 @@
 // the thread-local default heap for allocation
 mi_decl_thread mi_heap_t* _mi_heap_default = (mi_heap_t*)&_mi_heap_empty;
 
-<<<<<<< HEAD
-
-
-#define tld_main_stats  ((mi_stats_t*)((uint8_t*)&tld_main + offsetof(mi_tld_t,stats)))
-#define tld_main_os     ((mi_os_tld_t*)((uint8_t*)&tld_main + offsetof(mi_tld_t,os)))
-
-=======
->>>>>>> 5a6d9ba8
 extern mi_heap_t _mi_heap_main;
 
 static mi_tld_t tld_main = {
   0, false,
-<<<<<<< HEAD
   &_mi_heap_main, & _mi_heap_main,
-  { MI_SEGMENT_SPAN_QUEUES_EMPTY, 0, 0, 0, 0, 0, 0, NULL, tld_main_stats, tld_main_os }, // segments
-  { 0, tld_main_stats },  // os
-=======
-  &_mi_heap_main, &_mi_heap_main,
-  { { NULL, NULL }, {NULL ,NULL}, {NULL ,NULL, 0},
-    0, 0, 0, 0, 0, 0, NULL,
-    &tld_main.stats, &tld_main.os
-  }, // segments
+  { MI_SEGMENT_SPAN_QUEUES_EMPTY, 0, 0, 0, 0, 0, 0, NULL, &tld_main.stats, &tld_main.os }, // segments
   { 0, &tld_main.stats },  // os
->>>>>>> 5a6d9ba8
   { MI_STATS_NULL }       // stats
 };
 
