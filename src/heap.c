/*----------------------------------------------------------------------------
Copyright (c) 2018, Microsoft Research, Daan Leijen
This is free software; you can redistribute it and/or modify it under the
terms of the MIT license. A copy of the license can be found in the file
"LICENSE" at the root of this distribution.
-----------------------------------------------------------------------------*/

#include "mimalloc.h"
#include "mimalloc-internal.h"
#include "mimalloc-atomic.h"

#include <string.h>  // memset, memcpy


/* -----------------------------------------------------------
  Helpers
----------------------------------------------------------- */

// return `true` if ok, `false` to break
typedef bool (heap_page_visitor_fun)(mi_heap_t* heap, mi_page_queue_t* pq, mi_page_t* page, void* arg1, void* arg2);

// Visit all pages in a heap; returns `false` if break was called.
static bool mi_heap_visit_pages(mi_heap_t* heap, heap_page_visitor_fun* fn, void* arg1, void* arg2)
{
  if (heap==NULL || heap->page_count==0) return 0;

  // visit all pages
  #if MI_DEBUG>1
  size_t total = heap->page_count;
  #endif
  size_t count = 0;
  for (size_t i = 0; i <= MI_BIN_FULL; i++) {
    mi_page_queue_t* pq = &heap->pages[i];
    mi_page_t* page = pq->first;
    while(page != NULL) {
      mi_page_t* next = page->next; // save next in case the page gets removed from the queue
      mi_assert_internal(page->heap == heap);
      count++;
      if (!fn(heap, pq, page, arg1, arg2)) return false;
      page = next; // and continue
    }
  }
  mi_assert_internal(count == total);
  return true;
}


#if MI_DEBUG>=2
static bool mi_heap_page_is_valid(mi_heap_t* heap, mi_page_queue_t* pq, mi_page_t* page, void* arg1, void* arg2) {
  UNUSED(arg1);
  UNUSED(arg2);
  UNUSED(pq);
  mi_assert_internal(page->heap == heap);
  mi_segment_t* segment = _mi_page_segment(page);
  mi_assert_internal(segment->thread_id == heap->thread_id);
  mi_assert_expensive(_mi_page_is_valid(page));
  return true;
}

static bool mi_heap_is_valid(mi_heap_t* heap) {
  mi_assert_internal(heap!=NULL);
  mi_heap_visit_pages(heap, &mi_heap_page_is_valid, NULL, NULL);
  return true;
}
#endif




/* -----------------------------------------------------------
  "Collect" pages by migrating `local_free` and `thread_free`
  lists and freeing empty pages. This is done when a thread
  stops (and in that case abandons pages if there are still
  blocks alive)
----------------------------------------------------------- */

typedef enum mi_collect_e {
  NORMAL,
  FORCE,
  ABANDON
} mi_collect_t;


static bool mi_heap_page_collect(mi_heap_t* heap, mi_page_queue_t* pq, mi_page_t* page, void* arg_collect, void* arg2 ) {
  UNUSED(arg2);
  UNUSED(heap);
  mi_assert_internal(mi_heap_page_is_valid(heap, pq, page, NULL, NULL));
  mi_collect_t collect = *((mi_collect_t*)arg_collect);
  _mi_page_free_collect(page, collect >= ABANDON);
  if (mi_page_all_free(page)) {
    // no more used blocks, free the page. TODO: should we retire here and be less aggressive?
    _mi_page_free(page, pq, collect != NORMAL);
  }
  else if (collect == ABANDON) {
    // still used blocks but the thread is done; abandon the page
    _mi_page_abandon(page, pq);
  }
  return true; // don't break
}

static bool mi_heap_page_never_delayed_free(mi_heap_t* heap, mi_page_queue_t* pq, mi_page_t* page, void* arg1, void* arg2) {
  UNUSED(arg1);
  UNUSED(arg2);
  UNUSED(heap);
  UNUSED(pq);
  _mi_page_use_delayed_free(page, MI_NEVER_DELAYED_FREE, false);
  return true; // don't break
}

static void mi_heap_collect_ex(mi_heap_t* heap, mi_collect_t collect)
{
  if (!mi_heap_is_initialized(heap)) return;
  _mi_deferred_free(heap, collect > NORMAL);
  
  // collect (some) abandoned pages
  if (collect >= NORMAL && !heap->no_reclaim) {
    if (collect == NORMAL) {
      // this may free some segments (but also take ownership of abandoned pages)
      _mi_segment_try_reclaim_abandoned(heap, false, &heap->tld->segments);
    }
    #if MI_DEBUG
    else if (collect == ABANDON && _mi_is_main_thread() && mi_heap_is_backing(heap)) {
      // the main thread is abandoned, try to free all abandoned segments.
      // if all memory is freed by now, all segments should be freed.
      _mi_segment_try_reclaim_abandoned(heap, true, &heap->tld->segments);
    }
    #endif
  }

  // if abandoning, mark all pages to no longer add to delayed_free
  if (collect == ABANDON) {
    //for (mi_page_t* page = heap->pages[MI_BIN_FULL].first; page != NULL; page = page->next) {
    //  _mi_page_use_delayed_free(page, false);  // set thread_free.delayed to MI_NO_DELAYED_FREE
    //}
    mi_heap_visit_pages(heap, &mi_heap_page_never_delayed_free, NULL, NULL);
  }

  // free thread delayed blocks.
  // (if abandoning, after this there are no more local references into the pages.)
  _mi_heap_delayed_free(heap);

  // collect all pages owned by this thread
  mi_heap_visit_pages(heap, &mi_heap_page_collect, &collect, NULL);
  mi_assert_internal( collect != ABANDON || heap->thread_delayed_free == NULL );

  // collect segment caches
  if (collect >= FORCE) {
    _mi_segment_thread_collect(&heap->tld->segments);
  }

  // collect regions
  if (collect >= FORCE && _mi_is_main_thread()) {
    // _mi_mem_collect(&heap->tld->stats);
  }
}

void _mi_heap_collect_abandon(mi_heap_t* heap) {
  mi_heap_collect_ex(heap, ABANDON);
}

void mi_heap_collect(mi_heap_t* heap, bool force) mi_attr_noexcept {
  mi_heap_collect_ex(heap, (force ? FORCE : NORMAL));
}

void mi_collect(bool force) mi_attr_noexcept {
  mi_heap_collect(mi_get_default_heap(), force);
}


/* -----------------------------------------------------------
  Heap new
----------------------------------------------------------- */

mi_heap_t* mi_heap_get_default(void) {
  mi_thread_init();
  return mi_get_default_heap();
}

mi_heap_t* mi_heap_get_backing(void) {
  mi_heap_t* heap = mi_heap_get_default();
  mi_assert_internal(heap!=NULL);
  mi_heap_t* bheap = heap->tld->heap_backing;
  mi_assert_internal(bheap!=NULL);
  mi_assert_internal(bheap->thread_id == _mi_thread_id());
  return bheap;
}

mi_heap_t* mi_heap_new(void) {
  mi_heap_t* bheap = mi_heap_get_backing();
  mi_heap_t* heap = mi_heap_malloc_tp(bheap, mi_heap_t);
  if (heap==NULL) return NULL;
  memcpy(heap, &_mi_heap_empty, sizeof(mi_heap_t));
  heap->tld = bheap->tld;
  heap->thread_id = _mi_thread_id();
  _mi_random_split(&bheap->random, &heap->random);
  heap->cookie = _mi_heap_random_next(heap) | 1;  
  heap->key[0] = _mi_heap_random_next(heap);
  heap->key[1] = _mi_heap_random_next(heap);
  heap->no_reclaim = true;  // don't reclaim abandoned pages or otherwise destroy is unsafe
  return heap;
}

uintptr_t _mi_heap_random_next(mi_heap_t* heap) {
  return _mi_random_next(&heap->random);
}

// zero out the page queues
static void mi_heap_reset_pages(mi_heap_t* heap) {
  mi_assert_internal(mi_heap_is_initialized(heap));
  // TODO: copy full empty heap instead?
  memset(&heap->pages_free_direct, 0, sizeof(heap->pages_free_direct));
#ifdef MI_MEDIUM_DIRECT
  memset(&heap->pages_free_medium, 0, sizeof(heap->pages_free_medium));
#endif
  memcpy(&heap->pages, &_mi_heap_empty.pages, sizeof(heap->pages));
  heap->thread_delayed_free = NULL;
  heap->page_count = 0;
}

// called from `mi_heap_destroy` and `mi_heap_delete` to free the internal heap resources.
static void mi_heap_free(mi_heap_t* heap) {
  mi_assert_internal(mi_heap_is_initialized(heap));
  if (mi_heap_is_backing(heap)) return; // dont free the backing heap

  // reset default
  if (mi_heap_is_default(heap)) {
    _mi_heap_set_default_direct(heap->tld->heap_backing);
  }
  // and free the used memory
  mi_free(heap);
}


/* -----------------------------------------------------------
  Heap destroy
----------------------------------------------------------- */

static bool _mi_heap_page_destroy(mi_heap_t* heap, mi_page_queue_t* pq, mi_page_t* page, void* arg1, void* arg2) {
  UNUSED(arg1);
  UNUSED(arg2);
  UNUSED(heap);
  UNUSED(pq);

  // ensure no more thread_delayed_free will be added
<<<<<<< HEAD
  _mi_page_use_delayed_free(page, MI_NEVER_DELAYED_FREE);
=======
  _mi_page_use_delayed_free(page, MI_NEVER_DELAYED_FREE, false);  
>>>>>>> 65f4f514

  // stats
  if (page->block_size > MI_MEDIUM_OBJ_SIZE_MAX) {
    if (page->block_size <= MI_LARGE_OBJ_SIZE_MAX) {
      _mi_stat_decrease(&heap->tld->stats.large,page->block_size);
    }
    else {
      _mi_stat_decrease(&heap->tld->stats.huge, page->block_size);
    }
  }
  #if (MI_STAT>1)
  size_t inuse = page->used - page->thread_freed;
  if (page->block_size <= MI_LARGE_OBJ_SIZE_MAX)  {
    mi_heap_stat_decrease(heap,normal[_mi_bin(page->block_size)], inuse);
  }
  mi_heap_stat_decrease(heap,malloc, page->block_size * inuse);  // todo: off for aligned blocks...
  #endif

  // pretend it is all free now
  mi_assert_internal(page->thread_freed<=0xFFFF);
  page->used = (uint16_t)page->thread_freed;

  // and free the page
  _mi_segment_page_free(page,false /* no force? */, &heap->tld->segments);

  return true; // keep going
}

void _mi_heap_destroy_pages(mi_heap_t* heap) {
  mi_heap_visit_pages(heap, &_mi_heap_page_destroy, NULL, NULL);
  mi_heap_reset_pages(heap);
}

void mi_heap_destroy(mi_heap_t* heap) {
  mi_assert(mi_heap_is_initialized(heap));
  mi_assert(heap->no_reclaim);
  mi_assert_expensive(mi_heap_is_valid(heap));
  if (!mi_heap_is_initialized(heap)) return;
  if (!heap->no_reclaim) {
    // don't free in case it may contain reclaimed pages
    mi_heap_delete(heap);
  }
  else {
    // free all pages
    _mi_heap_destroy_pages(heap);
    mi_heap_free(heap);
  }
}



/* -----------------------------------------------------------
  Safe Heap delete
----------------------------------------------------------- */

// Tranfer the pages from one heap to the other
static void mi_heap_absorb(mi_heap_t* heap, mi_heap_t* from) {
  mi_assert_internal(heap!=NULL);
  if (from==NULL || from->page_count == 0) return;

  // unfull all full pages in the `from` heap
  mi_page_t* page = from->pages[MI_BIN_FULL].first;
  while (page != NULL) {
    mi_page_t* next = page->next;
    _mi_page_unfull(page);
    page = next;
  }
  mi_assert_internal(from->pages[MI_BIN_FULL].first == NULL);

  // free outstanding thread delayed free blocks
  _mi_heap_delayed_free(from);

  // transfer all pages by appending the queues; this will set
  // a new heap field which is ok as all pages are unfull'd and thus
  // other threads won't access this field anymore (see `mi_free_block_mt`)
  for (size_t i = 0; i < MI_BIN_FULL; i++) {
    mi_page_queue_t* pq = &heap->pages[i];
    mi_page_queue_t* append = &from->pages[i];
    size_t pcount = _mi_page_queue_append(heap, pq, append);
    heap->page_count += pcount;
    from->page_count -= pcount;
  }
  mi_assert_internal(from->thread_delayed_free == NULL);
  mi_assert_internal(from->page_count == 0);

  // and reset the `from` heap
  mi_heap_reset_pages(from);
}

// Safe delete a heap without freeing any still allocated blocks in that heap.
void mi_heap_delete(mi_heap_t* heap)
{
  mi_assert(mi_heap_is_initialized(heap));
  mi_assert_expensive(mi_heap_is_valid(heap));
  if (!mi_heap_is_initialized(heap)) return;

  if (!mi_heap_is_backing(heap)) {
    // tranfer still used pages to the backing heap
    mi_heap_absorb(heap->tld->heap_backing, heap);
  }
  else {
    // the backing heap abandons its pages
    _mi_heap_collect_abandon(heap);
  }
  mi_assert_internal(heap->page_count==0);
  mi_heap_free(heap);
}

mi_heap_t* mi_heap_set_default(mi_heap_t* heap) {
  mi_assert(mi_heap_is_initialized(heap));
  if (!mi_heap_is_initialized(heap)) return NULL;
  mi_assert_expensive(mi_heap_is_valid(heap));
  mi_heap_t* old = mi_get_default_heap(); 
  _mi_heap_set_default_direct(heap);
  return old;
}




/* -----------------------------------------------------------
  Analysis
----------------------------------------------------------- */

// static since it is not thread safe to access heaps from other threads.
static mi_heap_t* mi_heap_of_block(const void* p) {
  if (p == NULL) return NULL;
  mi_segment_t* segment = _mi_ptr_segment(p);
  bool valid = (_mi_ptr_cookie(segment) == segment->cookie);
  mi_assert_internal(valid);
  if (mi_unlikely(!valid)) return NULL;
  return _mi_segment_page_of(segment,p)->heap;
}

bool mi_heap_contains_block(mi_heap_t* heap, const void* p) {
  mi_assert(heap != NULL);
  if (!mi_heap_is_initialized(heap)) return false;
  return (heap == mi_heap_of_block(p));
}


static bool mi_heap_page_check_owned(mi_heap_t* heap, mi_page_queue_t* pq, mi_page_t* page, void* p, void* vfound) {
  UNUSED(heap);
  UNUSED(pq);
  bool* found = (bool*)vfound;
  mi_segment_t* segment = _mi_page_segment(page);
  void* start = _mi_page_start(segment, page, NULL);
  void* end   = (uint8_t*)start + (page->capacity * page->block_size);
  *found = (p >= start && p < end);
  return (!*found); // continue if not found
}

bool mi_heap_check_owned(mi_heap_t* heap, const void* p) {
  mi_assert(heap != NULL);
  if (!mi_heap_is_initialized(heap)) return false;
  if (((uintptr_t)p & (MI_INTPTR_SIZE - 1)) != 0) return false;  // only aligned pointers
  bool found = false;
  mi_heap_visit_pages(heap, &mi_heap_page_check_owned, (void*)p, &found);
  return found;
}

bool mi_check_owned(const void* p) {
  return mi_heap_check_owned(mi_get_default_heap(), p);
}

/* -----------------------------------------------------------
  Visit all heap blocks and areas
  Todo: enable visiting abandoned pages, and
        enable visiting all blocks of all heaps across threads
----------------------------------------------------------- */

// Separate struct to keep `mi_page_t` out of the public interface
typedef struct mi_heap_area_ex_s {
  mi_heap_area_t area;
  mi_page_t*     page;
} mi_heap_area_ex_t;

static bool mi_heap_area_visit_blocks(const mi_heap_area_ex_t* xarea, mi_block_visit_fun* visitor, void* arg) {
  mi_assert(xarea != NULL);
  if (xarea==NULL) return true;
  const mi_heap_area_t* area = &xarea->area;
  mi_page_t* page = xarea->page;
  mi_assert(page != NULL);
  if (page == NULL) return true;

  _mi_page_free_collect(page,true);
  mi_assert_internal(page->local_free == NULL);
  if (page->used == 0) return true;

  size_t   psize;
  uint8_t* pstart = _mi_page_start(_mi_page_segment(page), page, &psize);

  if (page->capacity == 1) {
    // optimize page with one block
    mi_assert_internal(page->used == 1 && page->free == NULL);
    return visitor(page->heap, area, pstart, page->block_size, arg);
  }

  // create a bitmap of free blocks.
  #define MI_MAX_BLOCKS   (MI_SMALL_PAGE_SIZE / sizeof(void*))
  uintptr_t free_map[MI_MAX_BLOCKS / sizeof(uintptr_t)];
  memset(free_map, 0, sizeof(free_map));

  size_t free_count = 0;
  for (mi_block_t* block = page->free; block != NULL; block = mi_block_next(page,block)) {
    free_count++;
    mi_assert_internal((uint8_t*)block >= pstart && (uint8_t*)block < (pstart + psize));
    size_t offset = (uint8_t*)block - pstart;
    mi_assert_internal(offset % page->block_size == 0);
    size_t blockidx = offset / page->block_size;  // Todo: avoid division?
    mi_assert_internal( blockidx < MI_MAX_BLOCKS);
    size_t bitidx = (blockidx / sizeof(uintptr_t));
    size_t bit = blockidx - (bitidx * sizeof(uintptr_t));
    free_map[bitidx] |= ((uintptr_t)1 << bit);
  }
  mi_assert_internal(page->capacity == (free_count + page->used));

  // walk through all blocks skipping the free ones
  size_t used_count = 0;
  for (size_t i = 0; i < page->capacity; i++) {
    size_t bitidx = (i / sizeof(uintptr_t));
    size_t bit = i - (bitidx * sizeof(uintptr_t));
    uintptr_t m = free_map[bitidx];
    if (bit == 0 && m == UINTPTR_MAX) {
      i += (sizeof(uintptr_t) - 1); // skip a run of free blocks
    }
    else if ((m & ((uintptr_t)1 << bit)) == 0) {
      used_count++;
      uint8_t* block = pstart + (i * page->block_size);
      if (!visitor(page->heap, area, block, page->block_size, arg)) return false;
    }
  }
  mi_assert_internal(page->used == used_count);
  return true;
}

typedef bool (mi_heap_area_visit_fun)(const mi_heap_t* heap, const mi_heap_area_ex_t* area, void* arg);


static bool mi_heap_visit_areas_page(mi_heap_t* heap, mi_page_queue_t* pq, mi_page_t* page, void* vfun, void* arg) {
  UNUSED(heap);
  UNUSED(pq);
  mi_heap_area_visit_fun* fun = (mi_heap_area_visit_fun*)vfun;
  mi_heap_area_ex_t xarea;
  xarea.page = page;
  xarea.area.reserved = page->reserved * page->block_size;
  xarea.area.committed = page->capacity * page->block_size;
  xarea.area.blocks = _mi_page_start(_mi_page_segment(page), page, NULL);
  xarea.area.used  = page->used - page->thread_freed; // race is ok
  xarea.area.block_size = page->block_size;
  return fun(heap, &xarea, arg);
}

// Visit all heap pages as areas
static bool mi_heap_visit_areas(const mi_heap_t* heap, mi_heap_area_visit_fun* visitor, void* arg) {
  if (visitor == NULL) return false;
  return mi_heap_visit_pages((mi_heap_t*)heap, &mi_heap_visit_areas_page, (void*)(visitor), arg); // note: function pointer to void* :-{
}

// Just to pass arguments
typedef struct mi_visit_blocks_args_s {
  bool  visit_blocks;
  mi_block_visit_fun* visitor;
  void* arg;
} mi_visit_blocks_args_t;

static bool mi_heap_area_visitor(const mi_heap_t* heap, const mi_heap_area_ex_t* xarea, void* arg) {
  mi_visit_blocks_args_t* args = (mi_visit_blocks_args_t*)arg;
  if (!args->visitor(heap, &xarea->area, NULL, xarea->area.block_size, args->arg)) return false;
  if (args->visit_blocks) {
    return mi_heap_area_visit_blocks(xarea, args->visitor, args->arg);
  }
  else {
    return true;
  }
}

// Visit all blocks in a heap
bool mi_heap_visit_blocks(const mi_heap_t* heap, bool visit_blocks, mi_block_visit_fun* visitor, void* arg) {
  mi_visit_blocks_args_t args = { visit_blocks, visitor, arg };
  return mi_heap_visit_areas(heap, &mi_heap_area_visitor, &args);
}<|MERGE_RESOLUTION|>--- conflicted
+++ resolved
@@ -242,11 +242,7 @@
   UNUSED(pq);
 
   // ensure no more thread_delayed_free will be added
-<<<<<<< HEAD
-  _mi_page_use_delayed_free(page, MI_NEVER_DELAYED_FREE);
-=======
   _mi_page_use_delayed_free(page, MI_NEVER_DELAYED_FREE, false);  
->>>>>>> 65f4f514
 
   // stats
   if (page->block_size > MI_MEDIUM_OBJ_SIZE_MAX) {
