--- conflicted
+++ resolved
@@ -1,5 +1,5 @@
 /* ----------------------------------------------------------------------------
-Copyright (c) 2018-2021, Microsoft Research, Daan Leijen
+Copyright (c) 2018-2023, Microsoft Research, Daan Leijen
 This is free software; you can redistribute it and/or modify it under the
 terms of the MIT license. A copy of the license can be found in the file
 "LICENSE" at the root of this distribution.
@@ -94,14 +94,11 @@
   { 1024,UNINIT, MI_OPTION(remap_threshold) },         // size in KiB after which realloc starts using OS remap (0 to disable auto remap)
 };
 
-static bool mi_option_is_size_in_kib(mi_option_t option) {
+
+static void mi_option_init(mi_option_desc_t* desc);
+
+static bool mi_option_has_size_in_kib(mi_option_t option) {
   return (option == mi_option_reserve_os_memory || option == mi_option_arena_reserve || option == mi_option_remap_threshold);
-}
-
-static void mi_option_init(mi_option_desc_t* desc);
-
-static bool mi_option_has_size_in_kib(mi_option_t option) {
-  return (option == mi_option_reserve_os_memory || option == mi_option_arena_reserve);
 }
 
 void _mi_options_init(void) {
@@ -138,11 +135,7 @@
 }
 
 mi_decl_nodiscard size_t mi_option_get_size(mi_option_t option) {
-<<<<<<< HEAD
-  mi_assert_internal(mi_option_is_size_in_kib(option));
-=======
   mi_assert_internal(mi_option_has_size_in_kib(option));
->>>>>>> 814dac26
   long x = mi_option_get(option);
   return (x < 0 ? 0 : (size_t)x * MI_KiB);
 }
@@ -487,7 +480,7 @@
     else {
       char* end = buf;
       long value = strtol(buf, &end, 10);
-      if (mi_option_is_size_in_kib(desc->option)) {
+      if (mi_option_has_size_in_kib(desc->option)) {
         // this option is interpreted in KiB to prevent overflow of `long`
         if (*end == 'K') { end++; }
         else if (*end == 'M') { value *= MI_KiB; end++; }
