/* ----------------------------------------------------------------------------
Copyright (c) 2018-2021, Microsoft Research, Daan Leijen
This is free software; you can redistribute it and/or modify it under the
terms of the MIT license. A copy of the license can be found in the file
"LICENSE" at the root of this distribution.
-----------------------------------------------------------------------------*/
#include "mimalloc.h"
#include "mimalloc/internal.h"
#include "mimalloc/atomic.h"
#include "mimalloc/prim.h"  // mi_prim_out_stderr

#include <stdio.h>      // FILE
#include <stdlib.h>     // abort
#include <stdarg.h>


static long mi_max_error_count   = 16; // stop outputting errors after this (use < 0 for no limit)
static long mi_max_warning_count = 16; // stop outputting warnings after this (use < 0 for no limit)

static void mi_add_stderr_output(void);

int mi_version(void) mi_attr_noexcept {
  return MI_MALLOC_VERSION;
}


// --------------------------------------------------------
// Options
// These can be accessed by multiple threads and may be
// concurrently initialized, but an initializing data race
// is ok since they resolve to the same value.
// --------------------------------------------------------
typedef enum mi_init_e {
  UNINIT,       // not yet initialized
  DEFAULTED,    // not found in the environment, use default value
  INITIALIZED   // found in environment or set explicitly
} mi_init_t;

typedef struct mi_option_desc_s {
  long        value;  // the value
  mi_init_t   init;   // is it initialized yet? (from the environment)
  mi_option_t option; // for debugging: the option index should match the option
  const char* name;   // option name without `mimalloc_` prefix
  const char* legacy_name; // potential legacy option name
} mi_option_desc_t;

#define MI_OPTION(opt)                  mi_option_##opt, #opt, NULL
#define MI_OPTION_LEGACY(opt,legacy)    mi_option_##opt, #opt, #legacy

static mi_option_desc_t options[_mi_option_last] =
{
  // stable options
  #if MI_DEBUG || defined(MI_SHOW_ERRORS)
  { 1, UNINIT, MI_OPTION(show_errors) },
  #else
  { 0, UNINIT, MI_OPTION(show_errors) },
  #endif
  { 0, UNINIT, MI_OPTION(show_stats) },
  { 0, UNINIT, MI_OPTION(verbose) },

  // the following options are experimental and not all combinations make sense.
  { 1, UNINIT, MI_OPTION(eager_commit) },               // commit per segment directly (4MiB)  (but see also `eager_commit_delay`)
  { 2, UNINIT, MI_OPTION_LEGACY(arena_eager_commit,eager_region_commit) }, // eager commit arena's? 2 is used to enable this only on an OS that has overcommit (i.e. linux)
  { 1, UNINIT, MI_OPTION_LEGACY(purge_decommits,reset_decommits) },        // purge decommits memory (instead of reset) (note: on linux this uses MADV_DONTNEED for decommit)
  { 0, UNINIT, MI_OPTION_LEGACY(allow_large_os_pages,large_os_pages) },    // use large OS pages, use only with eager commit to prevent fragmentation of VMA's
  { 0, UNINIT, MI_OPTION(reserve_huge_os_pages) },      // per 1GiB huge pages
  {-1, UNINIT, MI_OPTION(reserve_huge_os_pages_at) },   // reserve huge pages at node N
  { 0, UNINIT, MI_OPTION(reserve_os_memory)     },
  { 0, UNINIT, MI_OPTION(deprecated_segment_cache) },   // cache N segments per thread
  { 0, UNINIT, MI_OPTION(deprecated_page_reset) },      // reset page memory on free
  { 0, UNINIT, MI_OPTION_LEGACY(abandoned_page_purge,abandoned_page_reset) },       // reset free page memory when a thread terminates
  { 0, UNINIT, MI_OPTION(deprecated_segment_reset) },   // reset segment memory on free (needs eager commit)
#if defined(__NetBSD__)
  { 0, UNINIT, MI_OPTION(eager_commit_delay) },         // the first N segments per thread are not eagerly committed
#else
  { 1, UNINIT, MI_OPTION(eager_commit_delay) },         // the first N segments per thread are not eagerly committed (but per page in the segment on demand)
#endif
  { 10,  UNINIT, MI_OPTION_LEGACY(purge_delay,reset_delay) },  // purge delay in milli-seconds
  { 0,   UNINIT, MI_OPTION(use_numa_nodes) },           // 0 = use available numa nodes, otherwise use at most N nodes.
  { 0,   UNINIT, MI_OPTION(limit_os_alloc) },           // 1 = do not use OS memory for allocation (but only reserved arenas)
  { 100, UNINIT, MI_OPTION(os_tag) },                   // only apple specific for now but might serve more or less related purpose
  { 16,  UNINIT, MI_OPTION(max_errors) },               // maximum errors that are output
  { 16,  UNINIT, MI_OPTION(max_warnings) },             // maximum warnings that are output
  { 8,   UNINIT, MI_OPTION(max_segment_reclaim)},       // max. number of segment reclaims from the abandoned segments per try.
  { 0,   UNINIT, MI_OPTION(destroy_on_exit)},           // release all OS memory on process exit; careful with dangling pointer or after-exit frees!
  #if (MI_INTPTR_SIZE>4)
  { 1024L * 1024L, UNINIT, MI_OPTION(arena_reserve) },  // reserve memory N KiB at a time
  #else
  {  128L * 1024L, UNINIT, MI_OPTION(arena_reserve) },
  #endif
<<<<<<< HEAD
  { 10,  UNINIT, MI_OPTION(arena_purge_mult) },         // purge delay multiplier for arena's
  { 1,   UNINIT, MI_OPTION(allow_purge) },              // allow decommit/reset to free (physical) memory back to the OS
=======

  { 10,  UNINIT, MI_OPTION(arena_purge_mult) },        // purge delay multiplier for arena's
>>>>>>> a59ae585
  { 1,   UNINIT, MI_OPTION_LEGACY(purge_extend_delay, decommit_extend_delay) },
};

static void mi_option_init(mi_option_desc_t* desc);

void _mi_options_init(void) {
  // called on process load; should not be called before the CRT is initialized!
  // (e.g. do not call this from process_init as that may run before CRT initialization)
  mi_add_stderr_output(); // now it safe to use stderr for output
  for(int i = 0; i < _mi_option_last; i++ ) {
    mi_option_t option = (mi_option_t)i;
    long l = mi_option_get(option); MI_UNUSED(l); // initialize
    // if (option != mi_option_verbose)
    {
      mi_option_desc_t* desc = &options[option];
      _mi_verbose_message("option '%s': %ld\n", desc->name, desc->value);
    }
  }
  mi_max_error_count = mi_option_get(mi_option_max_errors);
  mi_max_warning_count = mi_option_get(mi_option_max_warnings);
}

mi_decl_nodiscard long mi_option_get(mi_option_t option) {
  mi_assert(option >= 0 && option < _mi_option_last);
  if (option < 0 || option >= _mi_option_last) return 0;
  mi_option_desc_t* desc = &options[option];
  mi_assert(desc->option == option);  // index should match the option
  if mi_unlikely(desc->init == UNINIT) {
    mi_option_init(desc);
  }
  return desc->value;
}

mi_decl_nodiscard long mi_option_get_clamp(mi_option_t option, long min, long max) {
  long x = mi_option_get(option);
  return (x < min ? min : (x > max ? max : x));
}

mi_decl_nodiscard size_t mi_option_get_size(mi_option_t option) {
  mi_assert_internal(option == mi_option_reserve_os_memory || option == mi_option_arena_reserve);
  long x = mi_option_get(option);
  return (x < 0 ? 0 : (size_t)x * MI_KiB);
}

void mi_option_set(mi_option_t option, long value) {
  mi_assert(option >= 0 && option < _mi_option_last);
  if (option < 0 || option >= _mi_option_last) return;
  mi_option_desc_t* desc = &options[option];
  mi_assert(desc->option == option);  // index should match the option
  desc->value = value;
  desc->init = INITIALIZED;
}

void mi_option_set_default(mi_option_t option, long value) {
  mi_assert(option >= 0 && option < _mi_option_last);
  if (option < 0 || option >= _mi_option_last) return;
  mi_option_desc_t* desc = &options[option];
  if (desc->init != INITIALIZED) {
    desc->value = value;
  }
}

mi_decl_nodiscard bool mi_option_is_enabled(mi_option_t option) {
  return (mi_option_get(option) != 0);
}

void mi_option_set_enabled(mi_option_t option, bool enable) {
  mi_option_set(option, (enable ? 1 : 0));
}

void mi_option_set_enabled_default(mi_option_t option, bool enable) {
  mi_option_set_default(option, (enable ? 1 : 0));
}

void mi_option_enable(mi_option_t option) {
  mi_option_set_enabled(option,true);
}

void mi_option_disable(mi_option_t option) {
  mi_option_set_enabled(option,false);
}

static void mi_cdecl mi_out_stderr(const char* msg, void* arg) {
  MI_UNUSED(arg);
  if (msg != NULL && msg[0] != 0) {
    _mi_prim_out_stderr(msg);
  }
}

// Since an output function can be registered earliest in the `main`
// function we also buffer output that happens earlier. When
// an output function is registered it is called immediately with
// the output up to that point.
#ifndef MI_MAX_DELAY_OUTPUT
#define MI_MAX_DELAY_OUTPUT ((size_t)(32*1024))
#endif
static char out_buf[MI_MAX_DELAY_OUTPUT+1];
static _Atomic(size_t) out_len;

static void mi_cdecl mi_out_buf(const char* msg, void* arg) {
  MI_UNUSED(arg);
  if (msg==NULL) return;
  if (mi_atomic_load_relaxed(&out_len)>=MI_MAX_DELAY_OUTPUT) return;
  size_t n = _mi_strlen(msg);
  if (n==0) return;
  // claim space
  size_t start = mi_atomic_add_acq_rel(&out_len, n);
  if (start >= MI_MAX_DELAY_OUTPUT) return;
  // check bound
  if (start+n >= MI_MAX_DELAY_OUTPUT) {
    n = MI_MAX_DELAY_OUTPUT-start-1;
  }
  _mi_memcpy(&out_buf[start], msg, n);
}

static void mi_out_buf_flush(mi_output_fun* out, bool no_more_buf, void* arg) {
  if (out==NULL) return;
  // claim (if `no_more_buf == true`, no more output will be added after this point)
  size_t count = mi_atomic_add_acq_rel(&out_len, (no_more_buf ? MI_MAX_DELAY_OUTPUT : 1));
  // and output the current contents
  if (count>MI_MAX_DELAY_OUTPUT) count = MI_MAX_DELAY_OUTPUT;
  out_buf[count] = 0;
  out(out_buf,arg);
  if (!no_more_buf) {
    out_buf[count] = '\n'; // if continue with the buffer, insert a newline
  }
}


// Once this module is loaded, switch to this routine
// which outputs to stderr and the delayed output buffer.
static void mi_cdecl mi_out_buf_stderr(const char* msg, void* arg) {
  mi_out_stderr(msg,arg);
  mi_out_buf(msg,arg);
}



// --------------------------------------------------------
// Default output handler
// --------------------------------------------------------

// Should be atomic but gives errors on many platforms as generally we cannot cast a function pointer to a uintptr_t.
// For now, don't register output from multiple threads.
static mi_output_fun* volatile mi_out_default; // = NULL
static _Atomic(void*) mi_out_arg; // = NULL

static mi_output_fun* mi_out_get_default(void** parg) {
  if (parg != NULL) { *parg = mi_atomic_load_ptr_acquire(void,&mi_out_arg); }
  mi_output_fun* out = mi_out_default;
  return (out == NULL ? &mi_out_buf : out);
}

void mi_register_output(mi_output_fun* out, void* arg) mi_attr_noexcept {
  mi_out_default = (out == NULL ? &mi_out_stderr : out); // stop using the delayed output buffer
  mi_atomic_store_ptr_release(void,&mi_out_arg, arg);
  if (out!=NULL) mi_out_buf_flush(out,true,arg);         // output all the delayed output now
}

// add stderr to the delayed output after the module is loaded
static void mi_add_stderr_output(void) {
  mi_assert_internal(mi_out_default == NULL);
  mi_out_buf_flush(&mi_out_stderr, false, NULL); // flush current contents to stderr
  mi_out_default = &mi_out_buf_stderr;           // and add stderr to the delayed output
}

// --------------------------------------------------------
// Messages, all end up calling `_mi_fputs`.
// --------------------------------------------------------
static _Atomic(size_t) error_count;   // = 0;  // when >= max_error_count stop emitting errors
static _Atomic(size_t) warning_count; // = 0;  // when >= max_warning_count stop emitting warnings

// When overriding malloc, we may recurse into mi_vfprintf if an allocation
// inside the C runtime causes another message.
// In some cases (like on macOS) the loader already allocates which
// calls into mimalloc; if we then access thread locals (like `recurse`)
// this may crash as the access may call _tlv_bootstrap that tries to
// (recursively) invoke malloc again to allocate space for the thread local
// variables on demand. This is why we use a _mi_preloading test on such
// platforms. However, C code generator may move the initial thread local address
// load before the `if` and we therefore split it out in a separate funcion.
static mi_decl_thread bool recurse = false;

static mi_decl_noinline bool mi_recurse_enter_prim(void) {
  if (recurse) return false;
  recurse = true;
  return true;
}

static mi_decl_noinline void mi_recurse_exit_prim(void) {
  recurse = false;
}

static bool mi_recurse_enter(void) {
  #if defined(__APPLE__) || defined(MI_TLS_RECURSE_GUARD)
  if (_mi_preloading()) return false;
  #endif
  return mi_recurse_enter_prim();
}

static void mi_recurse_exit(void) {
  #if defined(__APPLE__) || defined(MI_TLS_RECURSE_GUARD)
  if (_mi_preloading()) return;
  #endif
  mi_recurse_exit_prim();
}

void _mi_fputs(mi_output_fun* out, void* arg, const char* prefix, const char* message) {
  if (out==NULL || (void*)out==(void*)stdout || (void*)out==(void*)stderr) { // TODO: use mi_out_stderr for stderr?
    if (!mi_recurse_enter()) return;
    out = mi_out_get_default(&arg);
    if (prefix != NULL) out(prefix, arg);
    out(message, arg);
    mi_recurse_exit();
  }
  else {
    if (prefix != NULL) out(prefix, arg);
    out(message, arg);
  }
}

// Define our own limited `fprintf` that avoids memory allocation.
// We do this using `snprintf` with a limited buffer.
static void mi_vfprintf( mi_output_fun* out, void* arg, const char* prefix, const char* fmt, va_list args ) {
  char buf[512];
  if (fmt==NULL) return;
  if (!mi_recurse_enter()) return;
  vsnprintf(buf,sizeof(buf)-1,fmt,args);
  mi_recurse_exit();
  _mi_fputs(out,arg,prefix,buf);
}

void _mi_fprintf( mi_output_fun* out, void* arg, const char* fmt, ... ) {
  va_list args;
  va_start(args,fmt);
  mi_vfprintf(out,arg,NULL,fmt,args);
  va_end(args);
}

static void mi_vfprintf_thread(mi_output_fun* out, void* arg, const char* prefix, const char* fmt, va_list args) {
  if (prefix != NULL && _mi_strnlen(prefix,33) <= 32 && !_mi_is_main_thread()) {
    char tprefix[64];
    snprintf(tprefix, sizeof(tprefix), "%sthread 0x%llx: ", prefix, (unsigned long long)_mi_thread_id());
    mi_vfprintf(out, arg, tprefix, fmt, args);
  }
  else {
    mi_vfprintf(out, arg, prefix, fmt, args);
  }
}

void _mi_trace_message(const char* fmt, ...) {
  if (mi_option_get(mi_option_verbose) <= 1) return;  // only with verbose level 2 or higher
  va_list args;
  va_start(args, fmt);
  mi_vfprintf_thread(NULL, NULL, "mimalloc: ", fmt, args);
  va_end(args);
}

void _mi_verbose_message(const char* fmt, ...) {
  if (!mi_option_is_enabled(mi_option_verbose)) return;
  va_list args;
  va_start(args,fmt);
  mi_vfprintf(NULL, NULL, "mimalloc: ", fmt, args);
  va_end(args);
}

static void mi_show_error_message(const char* fmt, va_list args) {
  if (!mi_option_is_enabled(mi_option_verbose)) {
    if (!mi_option_is_enabled(mi_option_show_errors)) return;
    if (mi_max_error_count >= 0 && (long)mi_atomic_increment_acq_rel(&error_count) > mi_max_error_count) return;
  }
  mi_vfprintf_thread(NULL, NULL, "mimalloc: error: ", fmt, args);
}

void _mi_warning_message(const char* fmt, ...) {
  if (!mi_option_is_enabled(mi_option_verbose)) {
    if (!mi_option_is_enabled(mi_option_show_errors)) return;
    if (mi_max_warning_count >= 0 && (long)mi_atomic_increment_acq_rel(&warning_count) > mi_max_warning_count) return;
  }
  va_list args;
  va_start(args,fmt);
  mi_vfprintf_thread(NULL, NULL, "mimalloc: warning: ", fmt, args);
  va_end(args);
}


#if MI_DEBUG
void _mi_assert_fail(const char* assertion, const char* fname, unsigned line, const char* func ) {
  _mi_fprintf(NULL, NULL, "mimalloc: assertion failed: at \"%s\":%u, %s\n  assertion: \"%s\"\n", fname, line, (func==NULL?"":func), assertion);
  abort();
}
#endif

// --------------------------------------------------------
// Errors
// --------------------------------------------------------

static mi_error_fun* volatile  mi_error_handler; // = NULL
static _Atomic(void*) mi_error_arg;     // = NULL

static void mi_error_default(int err) {
  MI_UNUSED(err);
#if (MI_DEBUG>0)
  if (err==EFAULT) {
    #ifdef _MSC_VER
    __debugbreak();
    #endif
    abort();
  }
#endif
#if (MI_SECURE>0)
  if (err==EFAULT) {  // abort on serious errors in secure mode (corrupted meta-data)
    abort();
  }
#endif
#if defined(MI_XMALLOC)
  if (err==ENOMEM || err==EOVERFLOW) { // abort on memory allocation fails in xmalloc mode
    abort();
  }
#endif
}

void mi_register_error(mi_error_fun* fun, void* arg) {
  mi_error_handler = fun;  // can be NULL
  mi_atomic_store_ptr_release(void,&mi_error_arg, arg);
}

void _mi_error_message(int err, const char* fmt, ...) {
  // show detailed error message
  va_list args;
  va_start(args, fmt);
  mi_show_error_message(fmt, args);
  va_end(args);
  // and call the error handler which may abort (or return normally)
  if (mi_error_handler != NULL) {
    mi_error_handler(err, mi_atomic_load_ptr_acquire(void,&mi_error_arg));
  }
  else {
    mi_error_default(err);
  }
}

// --------------------------------------------------------
// Initialize options by checking the environment
// --------------------------------------------------------
char _mi_toupper(char c) {
  if (c >= 'a' && c <= 'z') return (c - 'a' + 'A');
                       else return c;
}

int _mi_strnicmp(const char* s, const char* t, size_t n) {
  if (n == 0) return 0;
  for (; *s != 0 && *t != 0 && n > 0; s++, t++, n--) {
    if (_mi_toupper(*s) != _mi_toupper(*t)) break;
  }
  return (n == 0 ? 0 : *s - *t);
}

void _mi_strlcpy(char* dest, const char* src, size_t dest_size) {
  if (dest==NULL || src==NULL || dest_size == 0) return;
  // copy until end of src, or when dest is (almost) full
  while (*src != 0 && dest_size > 1) {
    *dest++ = *src++;
    dest_size--;
  }
  // always zero terminate
  *dest = 0;
}

void _mi_strlcat(char* dest, const char* src, size_t dest_size) {
  if (dest==NULL || src==NULL || dest_size == 0) return;
  // find end of string in the dest buffer
  while (*dest != 0 && dest_size > 1) {
    dest++;
    dest_size--;
  }
  // and catenate
  _mi_strlcpy(dest, src, dest_size);
}

size_t _mi_strlen(const char* s) {
  if (s==NULL) return 0;
  size_t len = 0;
  while(s[len] != 0) { len++; }
  return len;
}

size_t _mi_strnlen(const char* s, size_t max_len) {
  if (s==NULL) return 0;
  size_t len = 0;
  while(s[len] != 0 && len < max_len) { len++; }
  return len;
}

#ifdef MI_NO_GETENV
static bool mi_getenv(const char* name, char* result, size_t result_size) {
  MI_UNUSED(name);
  MI_UNUSED(result);
  MI_UNUSED(result_size);
  return false;
}
#else
static bool mi_getenv(const char* name, char* result, size_t result_size) {
  if (name==NULL || result == NULL || result_size < 64) return false;
  return _mi_prim_getenv(name,result,result_size);
}
#endif

// TODO: implement ourselves to reduce dependencies on the C runtime
#include <stdlib.h> // strtol
#include <string.h> // strstr


static void mi_option_init(mi_option_desc_t* desc) {
  // Read option value from the environment
  char s[64 + 1];
  char buf[64+1];
  _mi_strlcpy(buf, "mimalloc_", sizeof(buf));
  _mi_strlcat(buf, desc->name, sizeof(buf));
  bool found = mi_getenv(buf, s, sizeof(s));
  if (!found && desc->legacy_name != NULL) {
    _mi_strlcpy(buf, "mimalloc_", sizeof(buf));
    _mi_strlcat(buf, desc->legacy_name, sizeof(buf));
    found = mi_getenv(buf, s, sizeof(s));
    if (found) {
      _mi_warning_message("environment option \"mimalloc_%s\" is deprecated -- use \"mimalloc_%s\" instead.\n", desc->legacy_name, desc->name);
    }
  }

  if (found) {
    size_t len = _mi_strnlen(s, sizeof(buf) - 1);
    for (size_t i = 0; i < len; i++) {
      buf[i] = _mi_toupper(s[i]);
    }
    buf[len] = 0;
    if (buf[0] == 0 || strstr("1;TRUE;YES;ON", buf) != NULL) {
      desc->value = 1;
      desc->init = INITIALIZED;
    }
    else if (strstr("0;FALSE;NO;OFF", buf) != NULL) {
      desc->value = 0;
      desc->init = INITIALIZED;
    }
    else {
      char* end = buf;
      long value = strtol(buf, &end, 10);
      if (desc->option == mi_option_reserve_os_memory || desc->option == mi_option_arena_reserve) {
        // this option is interpreted in KiB to prevent overflow of `long`
        if (*end == 'K') { end++; }
        else if (*end == 'M') { value *= MI_KiB; end++; }
        else if (*end == 'G') { value *= MI_MiB; end++; }
        else { value = (value + MI_KiB - 1) / MI_KiB; }
        if (end[0] == 'I' && end[1] == 'B') { end += 2; }
        else if (*end == 'B') { end++; }
      }
      if (*end == 0) {
        desc->value = value;
        desc->init = INITIALIZED;
      }
      else {
        // set `init` first to avoid recursion through _mi_warning_message on mimalloc_verbose.
        desc->init = DEFAULTED;
        if (desc->option == mi_option_verbose && desc->value == 0) {
          // if the 'mimalloc_verbose' env var has a bogus value we'd never know
          // (since the value defaults to 'off') so in that case briefly enable verbose
          desc->value = 1;
          _mi_warning_message("environment option mimalloc_%s has an invalid value.\n", desc->name);
          desc->value = 0;
        }
        else {
          _mi_warning_message("environment option mimalloc_%s has an invalid value.\n", desc->name);
        }
      }
    }
    mi_assert_internal(desc->init != UNINIT);
  }
  else if (!_mi_preloading()) {
    desc->init = DEFAULTED;
  }
}<|MERGE_RESOLUTION|>--- conflicted
+++ resolved
@@ -88,13 +88,7 @@
   #else
   {  128L * 1024L, UNINIT, MI_OPTION(arena_reserve) },
   #endif
-<<<<<<< HEAD
-  { 10,  UNINIT, MI_OPTION(arena_purge_mult) },         // purge delay multiplier for arena's
-  { 1,   UNINIT, MI_OPTION(allow_purge) },              // allow decommit/reset to free (physical) memory back to the OS
-=======
-
   { 10,  UNINIT, MI_OPTION(arena_purge_mult) },        // purge delay multiplier for arena's
->>>>>>> a59ae585
   { 1,   UNINIT, MI_OPTION_LEGACY(purge_extend_delay, decommit_extend_delay) },
 };
 
