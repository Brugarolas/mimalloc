/* ----------------------------------------------------------------------------
Copyright (c) 2019, Microsoft Research, Daan Leijen
This is free software; you can redistribute it and/or modify it under the
terms of the MIT license. A copy of the license can be found in the file
"LICENSE" at the root of this distribution.
-----------------------------------------------------------------------------*/

/* ----------------------------------------------------------------------------
"Arenas" are fixed area's of OS memory from which we can allocate
large blocks (>= MI_ARENA_BLOCK_SIZE, 32MiB). 
In contrast to the rest of mimalloc, the arenas are shared between 
threads and need to be accessed using atomic operations.

Currently arenas are only used to for huge OS page (1GiB) reservations,
otherwise it delegates to direct allocation from the OS.
In the future, we can expose an API to manually add more kinds of arenas 
which is sometimes needed for embedded devices or shared memory for example.
(We can also employ this with WASI or `sbrk` systems to reserve large arenas
 on demand and be able to reuse them efficiently).

The arena allocation needs to be thread safe and we use an atomic
bitmap to allocate. The current implementation of the bitmap can
only do this within a field (`uintptr_t`) so we can allocate at most
blocks of 2GiB (64*32MiB) and no object can cross the boundary. This
can lead to fragmentation but fortunately most objects will be regions
of 256MiB in practice.
-----------------------------------------------------------------------------*/
#include "mimalloc.h"
#include "mimalloc-internal.h"
#include "mimalloc-atomic.h"

#include <string.h>  // memset

#include "bitmap.inc.c"  // atomic bitmap

// os.c
void* _mi_os_alloc_aligned(size_t size, size_t alignment, bool commit, bool* large, mi_os_tld_t* tld);
void  _mi_os_free(void* p, size_t size, mi_stats_t* stats);

void* _mi_os_alloc_huge_os_pages(size_t pages, int numa_node, mi_msecs_t max_secs, size_t* pages_reserved, size_t* psize);
void  _mi_os_free_huge_pages(void* p, size_t size, mi_stats_t* stats);

int   _mi_os_numa_node_count(void);


/* -----------------------------------------------------------
  Arena allocation
----------------------------------------------------------- */

<<<<<<< HEAD
#define MI_SEGMENT_ALIGN     MI_SEGMENT_SIZE
#define MI_ARENA_BLOCK_SIZE  MI_SEGMENT_SIZE 
#define MI_MAX_ARENAS        (64)

// Block info: bit 0 contains the `in_use` bit, the upper bits the
// size in count of arena blocks.
typedef uintptr_t mi_block_info_t;
=======
#define MI_SEGMENT_ALIGN      MI_SEGMENT_SIZE
#define MI_ARENA_BLOCK_SIZE   (8*MI_SEGMENT_ALIGN)     // 32MiB
#define MI_ARENA_MAX_OBJ_SIZE (MI_BITMAP_FIELD_BITS * MI_ARENA_BLOCK_SIZE)  // 2GiB
#define MI_ARENA_MIN_OBJ_SIZE (MI_ARENA_BLOCK_SIZE/2)  // 16MiB
#define MI_MAX_ARENAS         (64)                     // not more than 256 (since we use 8 bits in the memid)
>>>>>>> 194008b8

// A memory arena descriptor
typedef struct mi_arena_s {
  uint8_t* start;                         // the start of the memory area
  size_t   block_count;                   // size of the area in arena blocks (of `MI_ARENA_BLOCK_SIZE`)
  size_t   field_count;                   // number of bitmap fields
  int      numa_node;                     // associated NUMA node
  bool     is_zero_init;                  // is the arena zero initialized?
  bool     is_large;                      // large OS page allocated
  volatile _Atomic(uintptr_t) search_idx; // optimization to start the search for free blocks
  mi_bitmap_field_t* blocks_dirty;        // are the blocks potentially non-zero?
  mi_bitmap_field_t  blocks_map[1];       // bitmap of in-use blocks 
} mi_arena_t;


// The available arenas
static _Atomic(mi_arena_t*) mi_arenas[MI_MAX_ARENAS];
static _Atomic(uintptr_t)   mi_arena_count; // = 0


/* -----------------------------------------------------------
  Arena allocations get a memory id where the lower 8 bits are
  the arena index +1, and the upper bits the block index.
----------------------------------------------------------- */

// Use `0` as a special id for direct OS allocated memory.
#define MI_MEMID_OS   0

<<<<<<< HEAD
static size_t mi_memid_create(size_t arena_index, size_t block_index) {
  mi_assert_internal(arena_index < 0xFF);
  return ((block_index << 8) | ((arena_index+1) & 0xFF));
=======
static size_t mi_memid_create(size_t arena_index, mi_bitmap_index_t bitmap_index) {
  mi_assert_internal(arena_index < 0xFE);
  mi_assert_internal(((bitmap_index << 8) >> 8) == bitmap_index); // no overflow?
  return ((bitmap_index << 8) | ((arena_index+1) & 0xFF));
>>>>>>> 194008b8
}

static void mi_memid_indices(size_t memid, size_t* arena_index, mi_bitmap_index_t* bitmap_index) {
  mi_assert_internal(memid != MI_MEMID_OS);
  *arena_index = (memid & 0xFF) - 1;
  *bitmap_index = (memid >> 8);
}

static size_t mi_block_count_of_size(size_t size) {
  return _mi_divide_up(size, MI_ARENA_BLOCK_SIZE);
}

/* -----------------------------------------------------------
  Thread safe allocation in an arena
----------------------------------------------------------- */
static bool mi_arena_alloc(mi_arena_t* arena, size_t blocks, mi_bitmap_index_t* bitmap_idx) 
{
<<<<<<< HEAD
  // Scan linearly through all block info's
  // Skipping used ranges, coalescing free ranges on demand.
  mi_assert_internal(needed_bcount > 0);
  mi_assert_internal(start_idx <= arena->block_count);
  mi_assert_internal(end_idx <= arena->block_count);
  _Atomic(mi_block_info_t)* block = &arena->blocks[start_idx];
  _Atomic(mi_block_info_t)* end = &arena->blocks[end_idx];
  while (block < end) {
    mi_block_info_t binfo = mi_atomic_read_relaxed(block);
    size_t bcount = mi_block_count(binfo);
    if (mi_block_is_in_use(binfo)) {
      // in-use, skip ahead
      mi_assert_internal(bcount > 0);
      block += bcount;
    }
    else {
      // free blocks
      if (bcount==0) {
        // optimization:
        // use 0 initialized blocks at the end, to use single atomic operation
        // initially to reduce contention (as we don't need to split)
        if (block + needed_bcount > end) {
          return NULL; // does not fit
        }
        else if (!mi_atomic_cas_weak(block, mi_block_info_create(needed_bcount, true), binfo)) {
          // ouch, someone else was quicker. Try again..
          continue;
        }
        else {
          // we got it: return a pointer to the claimed memory
          ptrdiff_t idx = (block - arena->blocks);
          *is_zero = arena->is_zero_init;
          *block_index = idx;
          return (arena->start + (idx*MI_ARENA_BLOCK_SIZE));
        }
      }

      mi_assert_internal(bcount>0);
      if (needed_bcount > bcount) {
#if 0 // MI_NO_ARENA_COALESCE
        block += bcount; // too small, skip to the next range
        continue;
#else
        // too small, try to coalesce
        _Atomic(mi_block_info_t)* block_next = block + bcount;
        if (block_next >= end) {
          return NULL; // does not fit
        }
        mi_block_info_t binfo_next = mi_atomic_read(block_next);
        size_t bcount_next = mi_block_count(binfo_next);
        if (mi_block_is_in_use(binfo_next)) {
          // next block is in use, cannot coalesce
          block += (bcount + bcount_next); // skip ahea over both blocks
        }
        else {
          // next block is free, try to coalesce
          // first set the next one to being used to prevent dangling ranges
          if (!mi_atomic_cas_strong(block_next, mi_block_info_create(bcount_next, true), binfo_next)) {
            // someone else got in before us.. try again
            continue;
          }
          else {
            if (!mi_atomic_cas_strong(block, mi_block_info_create(bcount + bcount_next, true), binfo)) {  // use strong to increase success chance
              // someone claimed/coalesced the block in the meantime
              // first free the next block again..
              bool ok = mi_atomic_cas_strong(block_next, mi_block_info_create(bcount_next, false), binfo_next); // must be strong
              mi_assert(ok); UNUSED(ok);
              // and try again
              continue;
            }
            else {
              // coalesced! try again
              // todo: we could optimize here to immediately claim the block if the
              // coalesced size is a fit instead of retrying. Keep it simple for now.
              continue;
            }
          }
        }
#endif    
      }
      else {  // needed_bcount <= bcount
        mi_assert_internal(needed_bcount <= bcount);
        // it fits, claim the whole block
        if (!mi_atomic_cas_weak(block, mi_block_info_create(bcount, true), binfo)) {
          // ouch, someone else was quicker. Try again..
          continue;
        }
        else {
          // got it, now split off the needed part
          if (needed_bcount < bcount) {
            mi_atomic_write(block + needed_bcount, mi_block_info_create(bcount - needed_bcount, false));
            mi_atomic_write(block, mi_block_info_create(needed_bcount, true));
          }
          // return a pointer to the claimed memory
          ptrdiff_t idx = (block - arena->blocks);
          *is_zero = false;
          *block_index = idx;
          return (arena->start + (idx*MI_ARENA_BLOCK_SIZE));
        }
      }
=======
  const size_t fcount = arena->field_count;
  size_t idx = mi_atomic_read(&arena->search_idx);  // start from last search
  for (size_t visited = 0; visited < fcount; visited++, idx++) {
    if (idx >= fcount) idx = 0;  // wrap around
    if (mi_bitmap_try_claim_field(arena->blocks_map, idx, blocks, bitmap_idx)) {
      mi_atomic_write(&arena->search_idx, idx);  // start search from here next time
      return true;
>>>>>>> 194008b8
    }
  }
  return false;
}

<<<<<<< HEAD
// Try to reduce search time by starting from bottom and wrap around.
static void* mi_arena_alloc(mi_arena_t* arena, size_t needed_bcount, bool* is_zero, size_t* block_index) 
{
  uintptr_t bottom = mi_atomic_read_relaxed(&arena->block_bottom);
  void* p = mi_arena_allocx(arena, bottom, arena->block_count, needed_bcount, is_zero, block_index);
  if (p == NULL && bottom > 0) {
    // try again from the start
    p = mi_arena_allocx(arena, 0, bottom, needed_bcount, is_zero, block_index);
  }
  if (p != NULL) {
    mi_atomic_write(&arena->block_bottom, *block_index);
  }
  return p;
}
=======
>>>>>>> 194008b8

/* -----------------------------------------------------------
  Arena Allocation
----------------------------------------------------------- */

static void* mi_arena_alloc_from(mi_arena_t* arena, size_t arena_index, size_t needed_bcount, 
                                 bool* commit, bool* large, bool* is_zero, size_t* memid) 
{
  mi_bitmap_index_t bitmap_index;
  if (mi_arena_alloc(arena, needed_bcount, &bitmap_index)) {
    // claimed it! set the dirty bits (todo: no need for an atomic op here?)
    *is_zero = mi_bitmap_claim(arena->blocks_dirty, arena->field_count, needed_bcount, bitmap_index, NULL);
    *memid   = mi_memid_create(arena_index, bitmap_index);
    *commit  = true;           // TODO: support commit on demand?
    *large   = arena->is_large;
    return (arena->start + (mi_bitmap_index_bit(bitmap_index)*MI_ARENA_BLOCK_SIZE));
  }
  return NULL;
}

void* _mi_arena_alloc_aligned(size_t size, size_t alignment, 
                              bool* commit, bool* large, bool* is_zero, 
                              size_t* memid, mi_os_tld_t* tld) 
{
  mi_assert_internal(memid != NULL && tld != NULL);
  mi_assert_internal(size > 0);
<<<<<<< HEAD
  *memid = MI_MEMID_OS;  
=======
  *memid   = MI_MEMID_OS;
>>>>>>> 194008b8
  *is_zero = false;
  bool default_large = false;
  if (large==NULL) large = &default_large;  // ensure `large != NULL`

  // try to allocate in an arena if the alignment is small enough
<<<<<<< HEAD
  // and if there is not too much waste around the `MI_ARENA_BLOCK_SIZE`.
  if (alignment <= MI_SEGMENT_ALIGN &&
      size >= 3*(MI_ARENA_BLOCK_SIZE/4) &&  // > 48MiB (not more than 25% waste)
      !(size > MI_ARENA_BLOCK_SIZE && size < 3*(MI_ARENA_BLOCK_SIZE/2)) // ! <64MiB - 96MiB>
     ) 
=======
  // and the object is not too large or too small.
  if (alignment <= MI_SEGMENT_ALIGN && 
      size <= MI_ARENA_MAX_OBJ_SIZE && 
      size >= MI_ARENA_MIN_OBJ_SIZE)
>>>>>>> 194008b8
  {
    const size_t bcount = mi_block_count_of_size(size);
    const int numa_node = _mi_os_numa_node(tld); // current numa node

    mi_assert_internal(size <= bcount*MI_ARENA_BLOCK_SIZE);
    // try numa affine allocation
    for (size_t i = 0; i < MI_MAX_ARENAS; i++) {
      mi_arena_t* arena = (mi_arena_t*)mi_atomic_read_ptr_relaxed(mi_atomic_cast(void*, &mi_arenas[i]));
      if (arena==NULL) break; // end reached
      if ((arena->numa_node<0 || arena->numa_node==numa_node) && // numa local?
          (*large || !arena->is_large)) // large OS pages allowed, or arena is not large OS pages
      { 
        void* p = mi_arena_alloc_from(arena, i, bcount, commit, large, is_zero, memid);
        mi_assert_internal((uintptr_t)p % alignment == 0);
        if (p != NULL) return p;
      }
    }
    // try from another numa node instead..
    for (size_t i = 0; i < MI_MAX_ARENAS; i++) {
      mi_arena_t* arena = (mi_arena_t*)mi_atomic_read_ptr_relaxed(mi_atomic_cast(void*, &mi_arenas[i]));
      if (arena==NULL) break; // end reached
      if ((arena->numa_node>=0 && arena->numa_node!=numa_node) && // not numa local!
          (*large || !arena->is_large)) // large OS pages allowed, or arena is not large OS pages
      {
        void* p = mi_arena_alloc_from(arena, i, bcount, commit, large, is_zero, memid);
        mi_assert_internal((uintptr_t)p % alignment == 0);
        if (p != NULL) return p;
      }
    }
  }

  // finally, fall back to the OS
  *is_zero = true;
  *memid   = MI_MEMID_OS;
  if (*large) {
    *large = mi_option_is_enabled(mi_option_large_os_pages); // try large OS pages only if enabled and allowed
  }
  return _mi_os_alloc_aligned(size, alignment, *commit, large, tld);
}

void* _mi_arena_alloc(size_t size, bool* commit, bool* large, bool* is_zero, size_t* memid, mi_os_tld_t* tld) 
{
  return _mi_arena_alloc_aligned(size, MI_ARENA_BLOCK_SIZE, commit, large, is_zero, memid, tld);
}

/* -----------------------------------------------------------
  Arena free
----------------------------------------------------------- */

void _mi_arena_free(void* p, size_t size, size_t memid, mi_stats_t* stats) {
  mi_assert_internal(size > 0 && stats != NULL);
  if (p==NULL) return;
  if (size==0) return;
  if (memid == MI_MEMID_OS) {
    // was a direct OS allocation, pass through
    _mi_os_free(p, size, stats);
  }
  else {
    // allocated in an arena
    size_t arena_idx;
    size_t bitmap_idx;
    mi_memid_indices(memid, &arena_idx, &bitmap_idx);
    mi_assert_internal(arena_idx < MI_MAX_ARENAS);
    mi_arena_t* arena = (mi_arena_t*)mi_atomic_read_ptr_relaxed(mi_atomic_cast(void*, &mi_arenas[arena_idx]));
    mi_assert_internal(arena != NULL);
    if (arena == NULL) {
      _mi_fatal_error("trying to free from non-existent arena: %p, size %zu, memid: 0x%zx\n", p, size, memid);
      return;
    }
    mi_assert_internal(arena->field_count > mi_bitmap_index_field(bitmap_idx));
    if (arena->field_count <= mi_bitmap_index_field(bitmap_idx)) {
      _mi_fatal_error("trying to free from non-existent arena block: %p, size %zu, memid: 0x%zx\n", p, size, memid);
      return;
    }
    const size_t blocks = mi_block_count_of_size(size);
    bool ones = mi_bitmap_unclaim(arena->blocks_map, arena->field_count, blocks, bitmap_idx);
    if (!ones) {
      _mi_fatal_error("trying to free an already freed block: %p, size %zu\n", p, size);
      return;
    };
  }
}

/* -----------------------------------------------------------
  Add an arena.
----------------------------------------------------------- */

static bool mi_arena_add(mi_arena_t* arena) {
  mi_assert_internal(arena != NULL);
  mi_assert_internal((uintptr_t)arena->start % MI_SEGMENT_ALIGN == 0);
  mi_assert_internal(arena->block_count > 0);
  
  uintptr_t i = mi_atomic_addu(&mi_arena_count,1);
  if (i >= MI_MAX_ARENAS) {
    mi_atomic_subu(&mi_arena_count, 1);
    return false;
  }
  mi_atomic_write_ptr(mi_atomic_cast(void*,&mi_arenas[i]), arena);
  return true;
}


/* -----------------------------------------------------------
  Reserve a huge page arena.
----------------------------------------------------------- */
#include <errno.h> // ENOMEM

// reserve at a specific numa node
int mi_reserve_huge_os_pages_at(size_t pages, int numa_node, size_t timeout_msecs) mi_attr_noexcept {
  if (pages==0) return 0;
  if (numa_node < -1) numa_node = -1;
  if (numa_node >= 0) numa_node = numa_node % _mi_os_numa_node_count();
  size_t hsize = 0;
  size_t pages_reserved = 0;
  void* p = _mi_os_alloc_huge_os_pages(pages, numa_node, timeout_msecs, &pages_reserved, &hsize);
  if (p==NULL || pages_reserved==0) {
    _mi_warning_message("failed to reserve %zu gb huge pages\n", pages);
    return ENOMEM;
  }
  _mi_verbose_message("reserved %zu gb huge pages\n", pages_reserved);
  
  size_t bcount = mi_block_count_of_size(hsize);
  size_t fields = (bcount + MI_BITMAP_FIELD_BITS - 1) / MI_BITMAP_FIELD_BITS;
  size_t asize = sizeof(mi_arena_t) + (2*fields*sizeof(mi_bitmap_field_t));  
  mi_arena_t* arena = (mi_arena_t*)_mi_os_alloc(asize, &_mi_stats_main); // TODO: can we avoid allocating from the OS?
  if (arena == NULL) {
    _mi_os_free_huge_pages(p, hsize, &_mi_stats_main);
    return ENOMEM;
  }
  arena->block_count = bcount;
  arena->field_count = fields;
  arena->start = (uint8_t*)p;  
  arena->numa_node = numa_node; // TODO: or get the current numa node if -1? (now it allows anyone to allocate on -1)
  arena->is_large = true;
  arena->is_zero_init = true;
  arena->search_idx = 0;
  arena->blocks_dirty = &arena->blocks_map[bcount];
  // the bitmaps are already zero initialized due to os_alloc
  // just claim leftover blocks if needed
  size_t post = (fields * MI_BITMAP_FIELD_BITS) - bcount;
  if (post > 0) {
    // don't use leftover bits at the end
    mi_bitmap_index_t postidx = mi_bitmap_index_create(fields - 1, MI_BITMAP_FIELD_BITS - post);
    mi_bitmap_claim(arena->blocks_map, fields, post, postidx, NULL); 
  }
  
  mi_arena_add(arena);
  return 0;
}


// reserve huge pages evenly among all numa nodes. 
int mi_reserve_huge_os_pages_interleave(size_t pages, size_t timeout_msecs) mi_attr_noexcept {
  if (pages == 0) return 0;

  // pages per numa node
  int numa_count = _mi_os_numa_node_count();
  if (numa_count <= 0) numa_count = 1;
  const size_t pages_per = pages / numa_count;
  const size_t pages_mod = pages % numa_count;
  const size_t timeout_per = (timeout_msecs / numa_count) + 50;
  
  // reserve evenly among numa nodes
  for (int numa_node = 0; numa_node < numa_count && pages > 0; numa_node++) {
    size_t node_pages = pages_per;  // can be 0
    if ((size_t)numa_node < pages_mod) node_pages++;
    int err = mi_reserve_huge_os_pages_at(node_pages, numa_node, timeout_per);
    if (err) return err;
    if (pages < node_pages) {
      pages = 0;
    }
    else {
      pages -= node_pages;
    }
  }

  return 0;
}

int mi_reserve_huge_os_pages(size_t pages, double max_secs, size_t* pages_reserved) mi_attr_noexcept {
  UNUSED(max_secs);
  _mi_warning_message("mi_reserve_huge_os_pages is deprecated: use mi_reserve_huge_os_pages_interleave/at instead\n");
  if (pages_reserved != NULL) *pages_reserved = 0;
  int err = mi_reserve_huge_os_pages_interleave(pages, (size_t)(max_secs * 1000.0));  
  if (err==0 && pages_reserved!=NULL) *pages_reserved = pages;
  return err;
}<|MERGE_RESOLUTION|>--- conflicted
+++ resolved
@@ -47,21 +47,15 @@
   Arena allocation
 ----------------------------------------------------------- */
 
-<<<<<<< HEAD
-#define MI_SEGMENT_ALIGN     MI_SEGMENT_SIZE
-#define MI_ARENA_BLOCK_SIZE  MI_SEGMENT_SIZE 
-#define MI_MAX_ARENAS        (64)
 
 // Block info: bit 0 contains the `in_use` bit, the upper bits the
 // size in count of arena blocks.
 typedef uintptr_t mi_block_info_t;
-=======
 #define MI_SEGMENT_ALIGN      MI_SEGMENT_SIZE
-#define MI_ARENA_BLOCK_SIZE   (8*MI_SEGMENT_ALIGN)     // 32MiB
+#define MI_ARENA_BLOCK_SIZE   (MI_SEGMENT_SIZE/2)      // 32MiB
 #define MI_ARENA_MAX_OBJ_SIZE (MI_BITMAP_FIELD_BITS * MI_ARENA_BLOCK_SIZE)  // 2GiB
 #define MI_ARENA_MIN_OBJ_SIZE (MI_ARENA_BLOCK_SIZE/2)  // 16MiB
 #define MI_MAX_ARENAS         (64)                     // not more than 256 (since we use 8 bits in the memid)
->>>>>>> 194008b8
 
 // A memory arena descriptor
 typedef struct mi_arena_s {
@@ -90,16 +84,10 @@
 // Use `0` as a special id for direct OS allocated memory.
 #define MI_MEMID_OS   0
 
-<<<<<<< HEAD
-static size_t mi_memid_create(size_t arena_index, size_t block_index) {
-  mi_assert_internal(arena_index < 0xFF);
-  return ((block_index << 8) | ((arena_index+1) & 0xFF));
-=======
 static size_t mi_memid_create(size_t arena_index, mi_bitmap_index_t bitmap_index) {
   mi_assert_internal(arena_index < 0xFE);
   mi_assert_internal(((bitmap_index << 8) >> 8) == bitmap_index); // no overflow?
   return ((bitmap_index << 8) | ((arena_index+1) & 0xFF));
->>>>>>> 194008b8
 }
 
 static void mi_memid_indices(size_t memid, size_t* arena_index, mi_bitmap_index_t* bitmap_index) {
@@ -117,108 +105,6 @@
 ----------------------------------------------------------- */
 static bool mi_arena_alloc(mi_arena_t* arena, size_t blocks, mi_bitmap_index_t* bitmap_idx) 
 {
-<<<<<<< HEAD
-  // Scan linearly through all block info's
-  // Skipping used ranges, coalescing free ranges on demand.
-  mi_assert_internal(needed_bcount > 0);
-  mi_assert_internal(start_idx <= arena->block_count);
-  mi_assert_internal(end_idx <= arena->block_count);
-  _Atomic(mi_block_info_t)* block = &arena->blocks[start_idx];
-  _Atomic(mi_block_info_t)* end = &arena->blocks[end_idx];
-  while (block < end) {
-    mi_block_info_t binfo = mi_atomic_read_relaxed(block);
-    size_t bcount = mi_block_count(binfo);
-    if (mi_block_is_in_use(binfo)) {
-      // in-use, skip ahead
-      mi_assert_internal(bcount > 0);
-      block += bcount;
-    }
-    else {
-      // free blocks
-      if (bcount==0) {
-        // optimization:
-        // use 0 initialized blocks at the end, to use single atomic operation
-        // initially to reduce contention (as we don't need to split)
-        if (block + needed_bcount > end) {
-          return NULL; // does not fit
-        }
-        else if (!mi_atomic_cas_weak(block, mi_block_info_create(needed_bcount, true), binfo)) {
-          // ouch, someone else was quicker. Try again..
-          continue;
-        }
-        else {
-          // we got it: return a pointer to the claimed memory
-          ptrdiff_t idx = (block - arena->blocks);
-          *is_zero = arena->is_zero_init;
-          *block_index = idx;
-          return (arena->start + (idx*MI_ARENA_BLOCK_SIZE));
-        }
-      }
-
-      mi_assert_internal(bcount>0);
-      if (needed_bcount > bcount) {
-#if 0 // MI_NO_ARENA_COALESCE
-        block += bcount; // too small, skip to the next range
-        continue;
-#else
-        // too small, try to coalesce
-        _Atomic(mi_block_info_t)* block_next = block + bcount;
-        if (block_next >= end) {
-          return NULL; // does not fit
-        }
-        mi_block_info_t binfo_next = mi_atomic_read(block_next);
-        size_t bcount_next = mi_block_count(binfo_next);
-        if (mi_block_is_in_use(binfo_next)) {
-          // next block is in use, cannot coalesce
-          block += (bcount + bcount_next); // skip ahea over both blocks
-        }
-        else {
-          // next block is free, try to coalesce
-          // first set the next one to being used to prevent dangling ranges
-          if (!mi_atomic_cas_strong(block_next, mi_block_info_create(bcount_next, true), binfo_next)) {
-            // someone else got in before us.. try again
-            continue;
-          }
-          else {
-            if (!mi_atomic_cas_strong(block, mi_block_info_create(bcount + bcount_next, true), binfo)) {  // use strong to increase success chance
-              // someone claimed/coalesced the block in the meantime
-              // first free the next block again..
-              bool ok = mi_atomic_cas_strong(block_next, mi_block_info_create(bcount_next, false), binfo_next); // must be strong
-              mi_assert(ok); UNUSED(ok);
-              // and try again
-              continue;
-            }
-            else {
-              // coalesced! try again
-              // todo: we could optimize here to immediately claim the block if the
-              // coalesced size is a fit instead of retrying. Keep it simple for now.
-              continue;
-            }
-          }
-        }
-#endif    
-      }
-      else {  // needed_bcount <= bcount
-        mi_assert_internal(needed_bcount <= bcount);
-        // it fits, claim the whole block
-        if (!mi_atomic_cas_weak(block, mi_block_info_create(bcount, true), binfo)) {
-          // ouch, someone else was quicker. Try again..
-          continue;
-        }
-        else {
-          // got it, now split off the needed part
-          if (needed_bcount < bcount) {
-            mi_atomic_write(block + needed_bcount, mi_block_info_create(bcount - needed_bcount, false));
-            mi_atomic_write(block, mi_block_info_create(needed_bcount, true));
-          }
-          // return a pointer to the claimed memory
-          ptrdiff_t idx = (block - arena->blocks);
-          *is_zero = false;
-          *block_index = idx;
-          return (arena->start + (idx*MI_ARENA_BLOCK_SIZE));
-        }
-      }
-=======
   const size_t fcount = arena->field_count;
   size_t idx = mi_atomic_read(&arena->search_idx);  // start from last search
   for (size_t visited = 0; visited < fcount; visited++, idx++) {
@@ -226,29 +112,11 @@
     if (mi_bitmap_try_claim_field(arena->blocks_map, idx, blocks, bitmap_idx)) {
       mi_atomic_write(&arena->search_idx, idx);  // start search from here next time
       return true;
->>>>>>> 194008b8
     }
   }
   return false;
 }
 
-<<<<<<< HEAD
-// Try to reduce search time by starting from bottom and wrap around.
-static void* mi_arena_alloc(mi_arena_t* arena, size_t needed_bcount, bool* is_zero, size_t* block_index) 
-{
-  uintptr_t bottom = mi_atomic_read_relaxed(&arena->block_bottom);
-  void* p = mi_arena_allocx(arena, bottom, arena->block_count, needed_bcount, is_zero, block_index);
-  if (p == NULL && bottom > 0) {
-    // try again from the start
-    p = mi_arena_allocx(arena, 0, bottom, needed_bcount, is_zero, block_index);
-  }
-  if (p != NULL) {
-    mi_atomic_write(&arena->block_bottom, *block_index);
-  }
-  return p;
-}
-=======
->>>>>>> 194008b8
 
 /* -----------------------------------------------------------
   Arena Allocation
@@ -275,28 +143,16 @@
 {
   mi_assert_internal(memid != NULL && tld != NULL);
   mi_assert_internal(size > 0);
-<<<<<<< HEAD
-  *memid = MI_MEMID_OS;  
-=======
   *memid   = MI_MEMID_OS;
->>>>>>> 194008b8
   *is_zero = false;
   bool default_large = false;
   if (large==NULL) large = &default_large;  // ensure `large != NULL`
 
   // try to allocate in an arena if the alignment is small enough
-<<<<<<< HEAD
-  // and if there is not too much waste around the `MI_ARENA_BLOCK_SIZE`.
-  if (alignment <= MI_SEGMENT_ALIGN &&
-      size >= 3*(MI_ARENA_BLOCK_SIZE/4) &&  // > 48MiB (not more than 25% waste)
-      !(size > MI_ARENA_BLOCK_SIZE && size < 3*(MI_ARENA_BLOCK_SIZE/2)) // ! <64MiB - 96MiB>
-     ) 
-=======
   // and the object is not too large or too small.
   if (alignment <= MI_SEGMENT_ALIGN && 
       size <= MI_ARENA_MAX_OBJ_SIZE && 
       size >= MI_ARENA_MIN_OBJ_SIZE)
->>>>>>> 194008b8
   {
     const size_t bcount = mi_block_count_of_size(size);
     const int numa_node = _mi_os_numa_node(tld); // current numa node
