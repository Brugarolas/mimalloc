/* ----------------------------------------------------------------------------
Copyright (c) 2019-2021, Microsoft Research, Daan Leijen
This is free software; you can redistribute it and/or modify it under the
terms of the MIT license. A copy of the license can be found in the file
"LICENSE" at the root of this distribution.
-----------------------------------------------------------------------------*/

/* ----------------------------------------------------------------------------
"Arenas" are fixed area's of OS memory from which we can allocate
large blocks (>= MI_ARENA_MIN_BLOCK_SIZE, 4MiB).
In contrast to the rest of mimalloc, the arenas are shared between
threads and need to be accessed using atomic operations.

Currently arenas are only used to for huge OS page (1GiB) reservations,
or direct OS memory reservations -- otherwise it delegates to direct allocation from the OS.
In the future, we can expose an API to manually add more kinds of arenas
which is sometimes needed for embedded devices or shared memory for example.
(We can also employ this with WASI or `sbrk` systems to reserve large arenas
 on demand and be able to reuse them efficiently).

The arena allocation needs to be thread safe and we use an atomic bitmap to allocate.
-----------------------------------------------------------------------------*/
#include "mimalloc.h"
#include "mimalloc-internal.h"
#include "mimalloc-atomic.h"

#include <string.h>  // memset
#include <errno.h> // ENOMEM

#include "bitmap.h"  // atomic bitmap


// os.c
void* _mi_os_alloc_aligned(size_t size, size_t alignment, bool commit, bool* large, mi_stats_t* stats);
void  _mi_os_free_ex(void* p, size_t size, bool was_committed, mi_stats_t* stats);

void* _mi_os_alloc_huge_os_pages(size_t pages, int numa_node, mi_msecs_t max_secs, size_t* pages_reserved, size_t* psize);
void  _mi_os_free_huge_pages(void* p, size_t size, mi_stats_t* stats);

bool  _mi_os_commit(void* p, size_t size, bool* is_zero, mi_stats_t* stats);
bool  _mi_os_decommit(void* addr, size_t size, mi_stats_t* stats);


/* -----------------------------------------------------------
  Arena allocation
----------------------------------------------------------- */


// Block info: bit 0 contains the `in_use` bit, the upper bits the
// size in count of arena blocks.
typedef uintptr_t mi_block_info_t;
#define MI_ARENA_BLOCK_SIZE   (MI_SEGMENT_SIZE)        // 8MiB  (must be at least MI_SEGMENT_ALIGN)
#define MI_ARENA_MIN_OBJ_SIZE (MI_ARENA_BLOCK_SIZE/2)  // 4MiB
#define MI_MAX_ARENAS         (64)                     // not more than 256 (since we use 8 bits in the memid)

// A memory arena descriptor
typedef struct mi_arena_s {
  _Atomic(uint8_t*) start;                // the start of the memory area
  size_t   block_count;                   // size of the area in arena blocks (of `MI_ARENA_BLOCK_SIZE`)
  size_t   field_count;                   // number of bitmap fields (where `field_count * MI_BITMAP_FIELD_BITS >= block_count`)
  int      numa_node;                     // associated NUMA node
  bool     is_zero_init;                  // is the arena zero initialized?
  bool     allow_decommit;                // is decommit allowed? if true, is_large should be false and blocks_committed != NULL
  bool     is_large;                      // large- or huge OS pages (always committed)
  _Atomic(uintptr_t) search_idx;          // optimization to start the search for free blocks
  mi_bitmap_field_t* blocks_dirty;        // are the blocks potentially non-zero?
  mi_bitmap_field_t* blocks_committed;    // are the blocks committed? (can be NULL for memory that cannot be decommitted)
  mi_bitmap_field_t  blocks_inuse[1];     // in-place bitmap of in-use blocks (of size `field_count`)
} mi_arena_t;


// The available arenas
static mi_decl_cache_align _Atomic(mi_arena_t*) mi_arenas[MI_MAX_ARENAS];
static mi_decl_cache_align _Atomic(uintptr_t)   mi_arena_count; // = 0


/* -----------------------------------------------------------
  Arena allocations get a memory id where the lower 8 bits are
  the arena index +1, and the upper bits the block index.
----------------------------------------------------------- */

// Use `0` as a special id for direct OS allocated memory.
#define MI_MEMID_OS   0

static size_t mi_arena_id_create(size_t arena_index, mi_bitmap_index_t bitmap_index) {
  mi_assert_internal(arena_index < 0xFE);
  mi_assert_internal(((bitmap_index << 8) >> 8) == bitmap_index); // no overflow?
  return ((bitmap_index << 8) | ((arena_index+1) & 0xFF));
}

static void mi_arena_id_indices(size_t memid, size_t* arena_index, mi_bitmap_index_t* bitmap_index) {
  mi_assert_internal(memid != MI_MEMID_OS);
  *arena_index = (memid & 0xFF) - 1;
  *bitmap_index = (memid >> 8);
}

static size_t mi_block_count_of_size(size_t size) {
  return _mi_divide_up(size, MI_ARENA_BLOCK_SIZE);
}

/* -----------------------------------------------------------
  Thread safe allocation in an arena
----------------------------------------------------------- */
static bool mi_arena_alloc(mi_arena_t* arena, size_t blocks, mi_bitmap_index_t* bitmap_idx)
{
  size_t idx = 0; // mi_atomic_load_relaxed(&arena->search_idx);  // start from last search; ok to be relaxed as the exact start does not matter
  if (_mi_bitmap_try_find_from_claim_across(arena->blocks_inuse, arena->field_count, idx, blocks, bitmap_idx)) {
    mi_atomic_store_relaxed(&arena->search_idx, mi_bitmap_index_field(*bitmap_idx));  // start search from found location next time around
    return true;
  };
  return false;
}


/* -----------------------------------------------------------
  Arena Allocation
----------------------------------------------------------- */

static mi_decl_noinline void* mi_arena_alloc_from(mi_arena_t* arena, size_t arena_index, size_t needed_bcount,
                                                  bool* commit, bool* large, bool* is_pinned, bool* is_zero, size_t* memid, mi_os_tld_t* tld)
{
  mi_bitmap_index_t bitmap_index;
  if (!mi_arena_alloc(arena, needed_bcount, &bitmap_index)) return NULL;

  // claimed it! set the dirty bits (todo: no need for an atomic op here?)
  void* p    = arena->start + (mi_bitmap_index_bit(bitmap_index)*MI_ARENA_BLOCK_SIZE);
  *memid     = mi_arena_id_create(arena_index, bitmap_index);
  *is_zero   = _mi_bitmap_claim_across(arena->blocks_dirty, arena->field_count, needed_bcount, bitmap_index, NULL);
  *large     = arena->is_large;
  *is_pinned = (arena->is_large || !arena->allow_decommit);
  if (arena->blocks_committed == NULL) {
    // always committed
    *commit = true;
  }
  else if (*commit) {
    // arena not committed as a whole, but commit requested: ensure commit now
    bool any_uncommitted;
    _mi_bitmap_claim_across(arena->blocks_committed, arena->field_count, needed_bcount, bitmap_index, &any_uncommitted);
    if (any_uncommitted) {
      bool commit_zero;
      _mi_os_commit(p, needed_bcount * MI_ARENA_BLOCK_SIZE, &commit_zero, tld->stats);
      if (commit_zero) *is_zero = true;
    }
  }
  else {
    // no need to commit, but check if already fully committed
    *commit = _mi_bitmap_is_claimed_across(arena->blocks_committed, arena->field_count, needed_bcount, bitmap_index);
  }
  return p;
}

static mi_decl_noinline void* mi_arena_allocate(int numa_node, size_t size, size_t alignment, bool* commit, bool* large, bool* is_pinned, bool* is_zero, size_t* memid, mi_os_tld_t* tld)
{  
  UNUSED_RELEASE(alignment);
  mi_assert_internal(alignment <= MI_SEGMENT_ALIGN);
  const size_t max_arena = mi_atomic_load_relaxed(&mi_arena_count);  
  const size_t bcount = mi_block_count_of_size(size);
  if (mi_likely(max_arena == 0)) return NULL;
  mi_assert_internal(size <= bcount*MI_ARENA_BLOCK_SIZE);

  // try numa affine allocation
  for (size_t i = 0; i < max_arena; i++) {
    mi_arena_t* arena = mi_atomic_load_ptr_relaxed(mi_arena_t, &mi_arenas[i]);
    if (arena==NULL) break; // end reached
    if ((arena->numa_node<0 || arena->numa_node==numa_node) && // numa local?
      (*large || !arena->is_large)) // large OS pages allowed, or arena is not large OS pages
    {
      void* p = mi_arena_alloc_from(arena, i, bcount, commit, large, is_pinned, is_zero, memid, tld);
      mi_assert_internal((uintptr_t)p % alignment == 0);
      if (p != NULL) {
        return p;
      }
    }
  }

  // try from another numa node instead..
  for (size_t i = 0; i < max_arena; i++) {
    mi_arena_t* arena = mi_atomic_load_ptr_relaxed(mi_arena_t, &mi_arenas[i]);
    if (arena==NULL) break; // end reached
    if ((arena->numa_node>=0 && arena->numa_node!=numa_node) && // not numa local!
      (*large || !arena->is_large)) // large OS pages allowed, or arena is not large OS pages
    {
      void* p = mi_arena_alloc_from(arena, i, bcount, commit, large, is_pinned, is_zero, memid, tld);
      mi_assert_internal((uintptr_t)p % alignment == 0);
      if (p != NULL) {
        return p;
      }
    }
  }
  return NULL;
}


void* _mi_arena_alloc_aligned(size_t size, size_t alignment, bool* commit, bool* large, bool* is_pinned, bool* is_zero,
                              size_t* memid, mi_os_tld_t* tld)
{
  mi_assert_internal(commit != NULL && is_pinned != NULL && is_zero != NULL && memid != NULL && tld != NULL);
  mi_assert_internal(size > 0);
  *memid   = MI_MEMID_OS;
  *is_zero = false;
  *is_pinned = false;

  bool default_large = false;
  if (large==NULL) large = &default_large;     // ensure `large != NULL`
  const int numa_node = _mi_os_numa_node(tld); // current numa node

  // try to allocate in an arena if the alignment is small enough and the object is not too small (as for heap meta data)
  if (size >= MI_ARENA_MIN_OBJ_SIZE && alignment <= MI_SEGMENT_ALIGN) {
    void* p = mi_arena_allocate(numa_node, size, alignment, commit, large, is_pinned, is_zero, memid, tld);
    if (p != NULL) return p;
  }

  // finally, fall back to the OS
  if (mi_option_is_enabled(mi_option_limit_os_alloc)) {
    errno = ENOMEM;
    return NULL;
  }
  *is_zero = true;
  *memid   = MI_MEMID_OS;  
  void* p = _mi_os_alloc_aligned(size, alignment, *commit, large, tld->stats);
  if (p != NULL) *is_pinned = *large;
  return p;
}

void* _mi_arena_alloc(size_t size, bool* commit, bool* large, bool* is_pinned, bool* is_zero, size_t* memid, mi_os_tld_t* tld)
{
  return _mi_arena_alloc_aligned(size, MI_ARENA_BLOCK_SIZE, commit, large, is_pinned, is_zero, memid, tld);
}

/* -----------------------------------------------------------
  Arena free
----------------------------------------------------------- */

void _mi_arena_free(void* p, size_t size, size_t memid, bool all_committed, mi_os_tld_t* tld) {
  mi_assert_internal(size > 0 && tld->stats != NULL);
  if (p==NULL) return;
  if (size==0) return;

  if (memid == MI_MEMID_OS) {
    // was a direct OS allocation, pass through
    _mi_os_free_ex(p, size, all_committed, tld->stats);
  }
  else {
    // allocated in an arena
    size_t arena_idx;
    size_t bitmap_idx;
    mi_arena_id_indices(memid, &arena_idx, &bitmap_idx);
    mi_assert_internal(arena_idx < MI_MAX_ARENAS);
    mi_arena_t* arena = mi_atomic_load_ptr_relaxed(mi_arena_t,&mi_arenas[arena_idx]);
    mi_assert_internal(arena != NULL);
    const size_t blocks = mi_block_count_of_size(size);
    // checks
    if (arena == NULL) {
      _mi_error_message(EINVAL, "trying to free from non-existent arena: %p, size %zu, memid: 0x%zx\n", p, size, memid);
      return;
    }
    mi_assert_internal(arena->field_count > mi_bitmap_index_field(bitmap_idx));
    if (arena->field_count <= mi_bitmap_index_field(bitmap_idx)) {
      _mi_error_message(EINVAL, "trying to free from non-existent arena block: %p, size %zu, memid: 0x%zx\n", p, size, memid);
      return;
    }
    // potentially decommit
<<<<<<< HEAD
    if (arena->is_committed) {
=======
    if (!arena->allow_decommit || arena->blocks_committed == NULL) {
>>>>>>> ae5aae7e
      mi_assert_internal(all_committed); // note: may be not true as we may "pretend" to be not committed (in segment.c)
    }
    else {
      mi_assert_internal(arena->blocks_committed != NULL);
<<<<<<< HEAD
      _mi_os_decommit(p, blocks * MI_ARENA_BLOCK_SIZE, tld->stats); // ok if this fails
=======
      _mi_os_decommit(p, blocks * MI_ARENA_BLOCK_SIZE, stats); // ok if this fails
      // todo: use reset instead of decommit on windows?
>>>>>>> ae5aae7e
      _mi_bitmap_unclaim_across(arena->blocks_committed, arena->field_count, blocks, bitmap_idx);
    }
    // and make it available to others again 
    bool all_inuse = _mi_bitmap_unclaim_across(arena->blocks_inuse, arena->field_count, blocks, bitmap_idx);
    if (!all_inuse) {
      _mi_error_message(EAGAIN, "trying to free an already freed block: %p, size %zu\n", p, size);
      return;
    };
  }
}

/* -----------------------------------------------------------
  Add an arena.
----------------------------------------------------------- */

static bool mi_arena_add(mi_arena_t* arena) {
  mi_assert_internal(arena != NULL);
  mi_assert_internal((uintptr_t)mi_atomic_load_ptr_relaxed(uint8_t,&arena->start) % MI_SEGMENT_ALIGN == 0);
  mi_assert_internal(arena->block_count > 0);

  uintptr_t i = mi_atomic_increment_acq_rel(&mi_arena_count);
  if (i >= MI_MAX_ARENAS) {
    mi_atomic_decrement_acq_rel(&mi_arena_count);
    return false;
  }
  mi_atomic_store_ptr_release(mi_arena_t,&mi_arenas[i], arena);
  return true;
}

bool mi_manage_os_memory(void* start, size_t size, bool is_committed, bool is_large, bool is_zero, int numa_node) mi_attr_noexcept
{
  if (is_large) {
    mi_assert_internal(is_committed);
    is_committed = true;
  }
  
  const size_t bcount = mi_block_count_of_size(size);
  const size_t fields = _mi_divide_up(bcount, MI_BITMAP_FIELD_BITS);
  const size_t bitmaps = (is_committed ? 2 : 3);
  const size_t asize  = sizeof(mi_arena_t) + (bitmaps*fields*sizeof(mi_bitmap_field_t));
  mi_arena_t* arena   = (mi_arena_t*)_mi_os_alloc(asize, &_mi_stats_main); // TODO: can we avoid allocating from the OS?
  if (arena == NULL) return false;

  arena->block_count = bcount;
  arena->field_count = fields;
  arena->start = (uint8_t*)start;
  arena->numa_node    = numa_node; // TODO: or get the current numa node if -1? (now it allows anyone to allocate on -1)
  arena->is_large     = is_large;
  arena->is_zero_init = is_zero;
  arena->allow_decommit = !is_large && !is_committed; // only allow decommit for initially uncommitted memory
  arena->search_idx   = 0;
  arena->blocks_dirty = &arena->blocks_inuse[fields]; // just after inuse bitmap
  arena->blocks_committed = (!arena->allow_decommit ? NULL : &arena->blocks_inuse[2*fields]); // just after dirty bitmap
  // the bitmaps are already zero initialized due to os_alloc
  // initialize committed bitmap?
  if (arena->blocks_committed != NULL && is_committed) {
    memset(arena->blocks_committed, 0xFF, fields*sizeof(mi_bitmap_field_t));
  }
  // and claim leftover blocks if needed (so we never allocate there)
  ptrdiff_t post = (fields * MI_BITMAP_FIELD_BITS) - bcount;
  mi_assert_internal(post >= 0);
  if (post > 0) {
    // don't use leftover bits at the end
    mi_bitmap_index_t postidx = mi_bitmap_index_create(fields - 1, MI_BITMAP_FIELD_BITS - post);
    _mi_bitmap_claim(arena->blocks_inuse, fields, post, postidx, NULL);
  }

  mi_arena_add(arena);
  return true;
}

// Reserve a range of regular OS memory
int mi_reserve_os_memory(size_t size, bool commit, bool allow_large) mi_attr_noexcept 
{
  size = _mi_os_good_alloc_size(size);
  bool large = allow_large;
  void* start = _mi_os_alloc_aligned(size, MI_SEGMENT_ALIGN, commit, &large, &_mi_stats_main);
  if (start==NULL) return ENOMEM;
  if (!mi_manage_os_memory(start, size, (large || commit), large, true, -1)) {
    _mi_os_free_ex(start, size, commit, &_mi_stats_main);
    _mi_verbose_message("failed to reserve %zu k memory\n", _mi_divide_up(size,1024));
    return ENOMEM;
  }
  _mi_verbose_message("reserved %zu KiB memory%s\n", _mi_divide_up(size,1024), large ? " (in large os pages)" : "");
  return 0;
}

static size_t mi_debug_show_bitmap(const char* prefix, mi_bitmap_field_t* fields, size_t field_count ) {
  size_t inuse_count = 0;
  for (size_t i = 0; i < field_count; i++) {
    char buf[MI_BITMAP_FIELD_BITS + 1];
    uintptr_t field = mi_atomic_load_relaxed(&fields[i]);
    for (size_t bit = 0; bit < MI_BITMAP_FIELD_BITS; bit++) {
      bool inuse = ((((uintptr_t)1 << bit) & field) != 0);
      if (inuse) inuse_count++;
      buf[MI_BITMAP_FIELD_BITS - 1 - bit] = (inuse ? 'x' : '.');
    }
    buf[MI_BITMAP_FIELD_BITS] = 0;
    _mi_verbose_message("%s%s\n", prefix, buf);
  }
  return inuse_count;
}

void mi_debug_show_arenas(void) mi_attr_noexcept {
  size_t max_arenas = mi_atomic_load_relaxed(&mi_arena_count);
  for (size_t i = 0; i < max_arenas; i++) {
    mi_arena_t* arena = mi_atomic_load_ptr_relaxed(mi_arena_t, &mi_arenas[i]);
    if (arena == NULL) break;
    size_t inuse_count = 0;
    _mi_verbose_message("arena %zu: %zu blocks with %zu fields\n", i, arena->block_count, arena->field_count);
    inuse_count += mi_debug_show_bitmap("  ", arena->blocks_inuse, arena->field_count);
    _mi_verbose_message("  blocks in use ('x'): %zu\n", inuse_count);
  }
}

/* -----------------------------------------------------------
  Reserve a huge page arena.
----------------------------------------------------------- */
// reserve at a specific numa node
int mi_reserve_huge_os_pages_at(size_t pages, int numa_node, size_t timeout_msecs) mi_attr_noexcept {
  if (pages==0) return 0;
  if (numa_node < -1) numa_node = -1;
  if (numa_node >= 0) numa_node = numa_node % _mi_os_numa_node_count();
  size_t hsize = 0;
  size_t pages_reserved = 0;
  void* p = _mi_os_alloc_huge_os_pages(pages, numa_node, timeout_msecs, &pages_reserved, &hsize);
  if (p==NULL || pages_reserved==0) {
    _mi_warning_message("failed to reserve %zu GiB huge pages\n", pages);
    return ENOMEM;
  }
  _mi_verbose_message("numa node %i: reserved %zu GiB huge pages (of the %zu GiB requested)\n", numa_node, pages_reserved, pages);

  if (!mi_manage_os_memory(p, hsize, true, true, true, numa_node)) {
    _mi_os_free_huge_pages(p, hsize, &_mi_stats_main);
    return ENOMEM;
  }
  return 0;
}


// reserve huge pages evenly among the given number of numa nodes (or use the available ones as detected)
int mi_reserve_huge_os_pages_interleave(size_t pages, size_t numa_nodes, size_t timeout_msecs) mi_attr_noexcept {
  if (pages == 0) return 0;

  // pages per numa node
  size_t numa_count = (numa_nodes > 0 ? numa_nodes : _mi_os_numa_node_count());
  if (numa_count <= 0) numa_count = 1;
  const size_t pages_per = pages / numa_count;
  const size_t pages_mod = pages % numa_count;
  const size_t timeout_per = (timeout_msecs==0 ? 0 : (timeout_msecs / numa_count) + 50);

  // reserve evenly among numa nodes
  for (size_t numa_node = 0; numa_node < numa_count && pages > 0; numa_node++) {
    size_t node_pages = pages_per;  // can be 0
    if (numa_node < pages_mod) node_pages++;
    int err = mi_reserve_huge_os_pages_at(node_pages, (int)numa_node, timeout_per);
    if (err) return err;
    if (pages < node_pages) {
      pages = 0;
    }
    else {
      pages -= node_pages;
    }
  }

  return 0;
}

int mi_reserve_huge_os_pages(size_t pages, double max_secs, size_t* pages_reserved) mi_attr_noexcept {
  UNUSED(max_secs);
  _mi_warning_message("mi_reserve_huge_os_pages is deprecated: use mi_reserve_huge_os_pages_interleave/at instead\n");
  if (pages_reserved != NULL) *pages_reserved = 0;
  int err = mi_reserve_huge_os_pages_interleave(pages, 0, (size_t)(max_secs * 1000.0));
  if (err==0 && pages_reserved!=NULL) *pages_reserved = pages;
  return err;
}<|MERGE_RESOLUTION|>--- conflicted
+++ resolved
@@ -260,21 +260,12 @@
       return;
     }
     // potentially decommit
-<<<<<<< HEAD
-    if (arena->is_committed) {
-=======
     if (!arena->allow_decommit || arena->blocks_committed == NULL) {
->>>>>>> ae5aae7e
       mi_assert_internal(all_committed); // note: may be not true as we may "pretend" to be not committed (in segment.c)
     }
     else {
       mi_assert_internal(arena->blocks_committed != NULL);
-<<<<<<< HEAD
       _mi_os_decommit(p, blocks * MI_ARENA_BLOCK_SIZE, tld->stats); // ok if this fails
-=======
-      _mi_os_decommit(p, blocks * MI_ARENA_BLOCK_SIZE, stats); // ok if this fails
-      // todo: use reset instead of decommit on windows?
->>>>>>> ae5aae7e
       _mi_bitmap_unclaim_across(arena->blocks_committed, arena->field_count, blocks, bitmap_idx);
     }
     // and make it available to others again 
