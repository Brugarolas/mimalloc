--- conflicted
+++ resolved
@@ -161,20 +161,18 @@
 // Maximum number of size classes. (spaced exponentially in 12.5% increments)
 #define MI_BIN_HUGE  (73U)
 
-<<<<<<< HEAD
 #if (MI_MEDIUM_OBJ_WSIZE_MAX >= 655360)
-#error "define more bins"
-=======
-#if (MI_LARGE_OBJ_WSIZE_MAX >= 655360)
 #error "mimalloc internal: define more bins"
 #endif
 #if (MI_ALIGNED_MAX > MI_SEGMENT_SIZE/2)
 #error "mimalloc internal: the max aligned boundary is too large for the segment size"
->>>>>>> 89f583a6
-#endif
-
-// Maximum slice offset (7)
-#define MI_MAX_SLICE_OFFSET               ((MI_MEDIUM_PAGE_SIZE / MI_SEGMENT_SLICE_SIZE) - 1)
+#endif
+#if (MI_ALIGNED_MAX % MI_SEGMENT_SLICE_SIZE != 0)
+#error "mimalloc internal: the max aligned boundary must be an integral multiple of the segment slice size"
+#endif
+
+// Maximum slice offset (15)
+#define MI_MAX_SLICE_OFFSET               ((MI_ALIGNED_MAX / MI_SEGMENT_SLICE_SIZE) - 1)
 
 // Used as a special value to encode block sizes in 32 bits.
 #define MI_HUGE_BLOCK_SIZE                ((uint32_t)MI_HUGE_OBJ_SIZE_MAX)
