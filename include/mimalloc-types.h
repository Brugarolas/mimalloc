--- conflicted
+++ resolved
@@ -92,13 +92,8 @@
 #define MI_MEDIUM_PAGES_PER_SEGMENT       (MI_SEGMENT_SIZE/MI_MEDIUM_PAGE_SIZE)
 #define MI_LARGE_PAGES_PER_SEGMENT        (MI_SEGMENT_SIZE/MI_LARGE_PAGE_SIZE)
 
-<<<<<<< HEAD
-#define MI_LARGE_SIZE_MAX                 (MI_LARGE_PAGE_SIZE/8)   // 512KiB on 64-bit
-=======
 #define MI_MEDIUM_SIZE_MAX                (MI_MEDIUM_PAGE_SIZE/8)   // 64kb on 64-bit
-
 #define MI_LARGE_SIZE_MAX                 (MI_LARGE_PAGE_SIZE/8)    // 512kb on 64-bit
->>>>>>> a927c07d
 #define MI_LARGE_WSIZE_MAX                (MI_LARGE_SIZE_MAX>>MI_INTPTR_SHIFT)
 
 
