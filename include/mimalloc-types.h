/* ----------------------------------------------------------------------------
Copyright (c) 2018-2021, Microsoft Research, Daan Leijen
This is free software; you can redistribute it and/or modify it under the
terms of the MIT license. A copy of the license can be found in the file
"LICENSE" at the root of this distribution.
-----------------------------------------------------------------------------*/
#pragma once
#ifndef MIMALLOC_TYPES_H
#define MIMALLOC_TYPES_H

#include <stddef.h>   // ptrdiff_t
#include <stdint.h>   // uintptr_t, uint16_t, etc
#include "mimalloc-atomic.h"  // _Atomic

#ifdef _MSC_VER
#pragma warning(disable:4214) // bitfield is not int
#endif 

// Minimal alignment necessary. On most platforms 16 bytes are needed
// due to SSE registers for example. This must be at least `sizeof(void*)`
#ifndef MI_MAX_ALIGN_SIZE
#define MI_MAX_ALIGN_SIZE  16   // sizeof(max_align_t)
#endif

// ------------------------------------------------------
// Variants
// ------------------------------------------------------

// Define NDEBUG in the release version to disable assertions.
// #define NDEBUG

// Define MI_STAT as 1 to maintain statistics; set it to 2 to have detailed statistics (but costs some performance).
// #define MI_STAT 1

// Define MI_SECURE to enable security mitigations
// #define MI_SECURE 1  // guard page around metadata
// #define MI_SECURE 2  // guard page around each mimalloc page
// #define MI_SECURE 3  // encode free lists (detect corrupted free list (buffer overflow), and invalid pointer free)
// #define MI_SECURE 4  // checks for double free. (may be more expensive)

#if !defined(MI_SECURE)
#define MI_SECURE 0
#endif

// Define MI_DEBUG for debug mode
// #define MI_DEBUG 1  // basic assertion checks and statistics, check double free, corrupted free list, and invalid pointer free.
// #define MI_DEBUG 2  // + internal assertion checks
// #define MI_DEBUG 3  // + extensive internal invariant checking (cmake -DMI_DEBUG_FULL=ON)
#if !defined(MI_DEBUG)
#if !defined(NDEBUG) || defined(_DEBUG)
#define MI_DEBUG 2
#else
#define MI_DEBUG 0
#endif
#endif

// Reserve extra padding at the end of each block to be more resilient against heap block overflows.
// The padding can detect byte-precise buffer overflow on free.
#if !defined(MI_PADDING) && (MI_DEBUG>=1)
#define MI_PADDING  1
#endif


// Encoded free lists allow detection of corrupted free lists
// and can detect buffer overflows, modify after free, and double `free`s.
#if (MI_SECURE>=3 || MI_DEBUG>=1 || MI_PADDING > 0)
#define MI_ENCODE_FREELIST  1
#endif


// ------------------------------------------------------
// Platform specific values
// ------------------------------------------------------

// ------------------------------------------------------
// Size of a pointer.
// We assume that `sizeof(void*)==sizeof(intptr_t)`
// and it holds for all platforms we know of.
//
// However, the C standard only requires that:
//  p == (void*)((intptr_t)p))
// but we also need:
//  i == (intptr_t)((void*)i)
// or otherwise one might define an intptr_t type that is larger than a pointer...
// ------------------------------------------------------

#if INTPTR_MAX > INT64_MAX
# define MI_INTPTR_SHIFT (4)  // assume 128-bit  (as on arm CHERI for example)
#elif INTPTR_MAX == INT64_MAX
# define MI_INTPTR_SHIFT (3)
#elif INTPTR_MAX == INT32_MAX
# define MI_INTPTR_SHIFT (2)
#else
#error platform pointers must be 32, 64, or 128 bits
#endif

#if SIZE_MAX == UINT64_MAX
# define MI_SIZE_SHIFT (3)
typedef int64_t  mi_ssize_t;
#elif SIZE_MAX == UINT32_MAX
# define MI_SIZE_SHIFT (2)
typedef int32_t  mi_ssize_t;
#else
#error platform objects must be 32 or 64 bits
#endif

#if (SIZE_MAX/2) > LONG_MAX
# define MI_ZU(x)  x##ULL
# define MI_ZI(x)  x##LL
#else
# define MI_ZU(x)  x##UL
# define MI_ZI(x)  x##L
#endif

#define MI_INTPTR_SIZE  (1<<MI_INTPTR_SHIFT)
#define MI_INTPTR_BITS  (MI_INTPTR_SIZE*8)

#define MI_SIZE_SIZE  (1<<MI_SIZE_SHIFT)
#define MI_SIZE_BITS  (MI_SIZE_SIZE*8)

#define MI_KiB     (MI_ZU(1024))
#define MI_MiB     (MI_KiB*MI_KiB)
#define MI_GiB     (MI_MiB*MI_KiB)


// ------------------------------------------------------
// Main internal data-structures
// ------------------------------------------------------

// Main tuning parameters for segment and page sizes
// Sizes for 64-bit, divide by two for 32-bit
#define MI_SEGMENT_SLICE_SHIFT            (13 + MI_INTPTR_SHIFT)         // 64KiB
#define MI_SEGMENT_SHIFT                  (10 + MI_SEGMENT_SLICE_SHIFT)  // 64MiB

#define MI_SMALL_PAGE_SHIFT               (MI_SEGMENT_SLICE_SHIFT)       // 64KiB
#define MI_MEDIUM_PAGE_SHIFT              ( 3 + MI_SMALL_PAGE_SHIFT)     // 512KiB


// Derived constants
<<<<<<< HEAD
#define MI_SEGMENT_SIZE                   (1ULL<<MI_SEGMENT_SHIFT)
#define MI_SEGMENT_ALIGN                  MI_SEGMENT_SIZE
#define MI_SEGMENT_MASK                   (MI_SEGMENT_SIZE - 1)
#define MI_SEGMENT_SLICE_SIZE             (1ULL<< MI_SEGMENT_SLICE_SHIFT)
#define MI_SLICES_PER_SEGMENT             (MI_SEGMENT_SIZE / MI_SEGMENT_SLICE_SIZE) // 128

#define MI_SMALL_PAGE_SIZE                (1ULL<<MI_SMALL_PAGE_SHIFT)
#define MI_MEDIUM_PAGE_SIZE               (1ULL<<MI_MEDIUM_PAGE_SHIFT)

#define MI_SMALL_OBJ_SIZE_MAX             (MI_SMALL_PAGE_SIZE/4)   // 8KiB on 64-bit

#define MI_MEDIUM_OBJ_SIZE_MAX            (MI_MEDIUM_PAGE_SIZE/4)  // 128KiB on 64-bit
#define MI_MEDIUM_OBJ_WSIZE_MAX           (MI_MEDIUM_OBJ_SIZE_MAX/MI_INTPTR_SIZE)   

#define MI_LARGE_OBJ_SIZE_MAX             (MI_SEGMENT_SIZE/2)      // 32MiB on 64-bit
=======
#define MI_SEGMENT_SIZE                   (MI_ZU(1)<<MI_SEGMENT_SHIFT)
#define MI_SEGMENT_MASK                   (MI_SEGMENT_SIZE - 1)

#define MI_SMALL_PAGE_SIZE                (MI_ZU(1)<<MI_SMALL_PAGE_SHIFT)
#define MI_MEDIUM_PAGE_SIZE               (MI_ZU(1)<<MI_MEDIUM_PAGE_SHIFT)
#define MI_LARGE_PAGE_SIZE                (MI_ZU(1)<<MI_LARGE_PAGE_SHIFT)

#define MI_SMALL_PAGES_PER_SEGMENT        (MI_SEGMENT_SIZE/MI_SMALL_PAGE_SIZE)
#define MI_MEDIUM_PAGES_PER_SEGMENT       (MI_SEGMENT_SIZE/MI_MEDIUM_PAGE_SIZE)
#define MI_LARGE_PAGES_PER_SEGMENT        (MI_SEGMENT_SIZE/MI_LARGE_PAGE_SIZE)

// The max object size are checked to not waste more than 12.5% internally over the page sizes.
// (Except for large pages since huge objects are allocated in 4MiB chunks)
#define MI_SMALL_OBJ_SIZE_MAX             (MI_SMALL_PAGE_SIZE/4)   // 16KiB
#define MI_MEDIUM_OBJ_SIZE_MAX            (MI_MEDIUM_PAGE_SIZE/4)  // 128KiB
#define MI_LARGE_OBJ_SIZE_MAX             (MI_LARGE_PAGE_SIZE/2)   // 2MiB
>>>>>>> 28896e5b
#define MI_LARGE_OBJ_WSIZE_MAX            (MI_LARGE_OBJ_SIZE_MAX/MI_INTPTR_SIZE)

#define MI_HUGE_OBJ_SIZE_MAX              (2*MI_INTPTR_SIZE*MI_SEGMENT_SIZE)        // (must match MI_REGION_MAX_ALLOC_SIZE in memory.c)

// Maximum number of size classes. (spaced exponentially in 12.5% increments)
#define MI_BIN_HUGE  (73U)

#if (MI_MEDIUM_OBJ_WSIZE_MAX >= 655360)
#error "define more bins"
#endif

// Maximum slice offset (7)
#define MI_MAX_SLICE_OFFSET               ((MI_MEDIUM_PAGE_SIZE / MI_SEGMENT_SLICE_SIZE) - 1)

// Used as a special value to encode block sizes in 32 bits.
#define MI_HUGE_BLOCK_SIZE                ((uint32_t)MI_HUGE_OBJ_SIZE_MAX)

// blocks up to this size are always allocated aligned
#define MI_MAX_ALIGN_GUARANTEE  (8*MI_MAX_ALIGN_SIZE)  




// ------------------------------------------------------
// Mimalloc pages contain allocated blocks
// ------------------------------------------------------

// The free lists use encoded next fields
// (Only actually encodes when MI_ENCODED_FREELIST is defined.)
typedef uintptr_t  mi_encoded_t;

// thread id's
typedef size_t     mi_threadid_t;

// free lists contain blocks
typedef struct mi_block_s {
  mi_encoded_t next;
} mi_block_t;


// The delayed flags are used for efficient multi-threaded free-ing
typedef enum mi_delayed_e {
  MI_USE_DELAYED_FREE   = 0, // push on the owning heap thread delayed list
  MI_DELAYED_FREEING    = 1, // temporary: another thread is accessing the owning heap
  MI_NO_DELAYED_FREE    = 2, // optimize: push on page local thread free queue if another block is already in the heap thread delayed free list
  MI_NEVER_DELAYED_FREE = 3  // sticky, only resets on page reclaim
} mi_delayed_t;


// The `in_full` and `has_aligned` page flags are put in a union to efficiently
// test if both are false (`full_aligned == 0`) in the `mi_free` routine.
#if !MI_TSAN
typedef union mi_page_flags_s {
  uint8_t full_aligned;
  struct {
    uint8_t in_full : 1;
    uint8_t has_aligned : 1;
  } x;
} mi_page_flags_t;
#else
// under thread sanitizer, use a byte for each flag to suppress warning, issue #130
typedef union mi_page_flags_s {
  uint16_t full_aligned;
  struct {
    uint8_t in_full;
    uint8_t has_aligned;
  } x;
} mi_page_flags_t;
#endif

// Thread free list.
// We use the bottom 2 bits of the pointer for mi_delayed_t flags
typedef uintptr_t mi_thread_free_t;

// A page contains blocks of one specific size (`block_size`).
// Each page has three list of free blocks:
// `free` for blocks that can be allocated,
// `local_free` for freed blocks that are not yet available to `mi_malloc`
// `thread_free` for freed blocks by other threads
// The `local_free` and `thread_free` lists are migrated to the `free` list
// when it is exhausted. The separate `local_free` list is necessary to
// implement a monotonic heartbeat. The `thread_free` list is needed for
// avoiding atomic operations in the common case.
//
//
// `used - |thread_free|` == actual blocks that are in use (alive)
// `used - |thread_free| + |free| + |local_free| == capacity`
//
// We don't count `freed` (as |free|) but use `used` to reduce
// the number of memory accesses in the `mi_page_all_free` function(s).
//
// Notes: 
// - Access is optimized for `mi_free` and `mi_page_alloc` (in `alloc.c`)
// - Using `uint16_t` does not seem to slow things down
// - The size is 8 words on 64-bit which helps the page index calculations
//   (and 10 words on 32-bit, and encoded free lists add 2 words. Sizes 10 
//    and 12 are still good for address calculation)
// - To limit the structure size, the `xblock_size` is 32-bits only; for 
//   blocks > MI_HUGE_BLOCK_SIZE the size is determined from the segment page size
// - `thread_free` uses the bottom bits as a delayed-free flags to optimize
//   concurrent frees where only the first concurrent free adds to the owning
//   heap `thread_delayed_free` list (see `alloc.c:mi_free_block_mt`).
//   The invariant is that no-delayed-free is only set if there is
//   at least one block that will be added, or as already been added, to 
//   the owning heap `thread_delayed_free` list. This guarantees that pages
//   will be freed correctly even if only other threads free blocks.
typedef struct mi_page_s {
  // "owned" by the segment
  uint32_t              slice_count;       // slices in this page (0 if not a page)
  uint32_t              slice_offset;      // distance from the actual page data slice (0 if a page)
  uint8_t               is_reset : 1;        // `true` if the page memory was reset
  uint8_t               is_committed : 1;    // `true` if the page virtual memory is committed
  uint8_t               is_zero_init : 1;    // `true` if the page was zero initialized

  // layout like this to optimize access in `mi_malloc` and `mi_free`
  uint16_t              capacity;          // number of blocks committed, must be the first field, see `segment.c:page_clear`
  uint16_t              reserved;          // number of blocks reserved in memory
  mi_page_flags_t       flags;             // `in_full` and `has_aligned` flags (8 bits)
  uint8_t               is_zero : 1;         // `true` if the blocks in the free list are zero initialized
  uint8_t               retire_expire : 7;   // expiration count for retired blocks

  mi_block_t*           free;              // list of available free blocks (`malloc` allocates from this list)
  #ifdef MI_ENCODE_FREELIST
  uintptr_t             keys[2];           // two random keys to encode the free lists (see `_mi_block_next`)
  #endif
  uint32_t              used;              // number of blocks in use (including blocks in `local_free` and `thread_free`)
  uint32_t              xblock_size;       // size available in each block (always `>0`) 

  mi_block_t* local_free;                  // list of deferred free blocks by this thread (migrates to `free`)
  _Atomic(mi_thread_free_t) xthread_free;  // list of deferred free blocks freed by other threads
  _Atomic(uintptr_t)        xheap;

  struct mi_page_s* next;                  // next page owned by this thread with the same `block_size`
  struct mi_page_s* prev;                  // previous page owned by this thread with the same `block_size`

  // 64-bit 9 words, 32-bit 12 words, (+2 for secure)
  #if MI_INTPTR_SIZE==8
  uintptr_t padding[1];
  #endif
} mi_page_t;



typedef enum mi_page_kind_e {
  MI_PAGE_SMALL,    // small blocks go into 64KiB pages inside a segment
  MI_PAGE_MEDIUM,   // medium blocks go into medium pages inside a segment
  MI_PAGE_LARGE,    // larger blocks go into a page of just one block
  MI_PAGE_HUGE,     // huge blocks (> 16 MiB) are put into a single page in a single segment.
} mi_page_kind_t;

typedef enum mi_segment_kind_e {
  MI_SEGMENT_NORMAL, // MI_SEGMENT_SIZE size with pages inside.
  MI_SEGMENT_HUGE,   // > MI_LARGE_SIZE_MAX segment with just one huge page inside.
} mi_segment_kind_t;

#define MI_COMMIT_SIZE    (MI_SEGMENT_SIZE/MI_INTPTR_BITS)

#if (((1 << MI_SEGMENT_SHIFT)/MI_COMMIT_SIZE) > 8*MI_INTPTR_SIZE)
#error "not enough commit bits to cover the segment size"
#endif

typedef mi_page_t  mi_slice_t;

typedef int64_t    mi_msecs_t;

typedef uintptr_t  mi_commit_mask_t;

// Segments are large allocated memory blocks (8mb on 64 bit) from
// the OS. Inside segments we allocated fixed size _pages_ that
// contain blocks.
typedef struct mi_segment_s {
  size_t            memid;              // memory id for arena allocation
  bool              mem_is_pinned;      // `true` if we cannot decommit/reset/protect in this memory (i.e. when allocated using large OS pages)    
  bool              mem_is_large;       // in large/huge os pages?
  bool              mem_is_committed;   // `true` if the whole segment is eagerly committed

  bool              allow_decommit;     
  mi_msecs_t        decommit_expire;
  mi_commit_mask_t  decommit_mask;
  mi_commit_mask_t  commit_mask;

  _Atomic(struct mi_segment_s*) abandoned_next;

  // from here is zero initialized
  struct mi_segment_s* next;            // the list of freed segments in the cache (must be first field, see `segment.c:mi_segment_init`)
  
  size_t            abandoned;          // abandoned pages (i.e. the original owning thread stopped) (`abandoned <= used`)
  size_t            abandoned_visits;   // count how often this segment is visited in the abandoned list (to force reclaim it it is too long)
  size_t            used;               // count of pages in use
  uintptr_t         cookie;             // verify addresses in debug mode: `mi_ptr_cookie(segment) == segment->cookie`  

  size_t            segment_slices;      // for huge segments this may be different from `MI_SLICES_PER_SEGMENT`
  size_t            segment_info_slices; // initial slices we are using segment info and possible guard pages.

  // layout like this to optimize access in `mi_free`
<<<<<<< HEAD
  mi_segment_kind_t kind;
  _Atomic(uintptr_t) thread_id;          // unique id of the thread owning this segment
  size_t            slice_entries;       // entries in the `slices` array, at most `MI_SLICES_PER_SEGMENT`
  mi_slice_t        slices[MI_SLICES_PER_SEGMENT];
=======
  size_t                 page_shift;     // `1 << page_shift` == the page sizes == `page->block_size * page->reserved` (unless the first page, then `-segment_info_size`).
  _Atomic(mi_threadid_t) thread_id;      // unique id of the thread owning this segment
  mi_page_kind_t       page_kind;        // kind of pages: small, large, or huge
  mi_page_t            pages[1];         // up to `MI_SMALL_PAGES_PER_SEGMENT` pages
>>>>>>> 28896e5b
} mi_segment_t;


// ------------------------------------------------------
// Heaps
// Provide first-class heaps to allocate from.
// A heap just owns a set of pages for allocation and
// can only be allocate/reallocate from the thread that created it.
// Freeing blocks can be done from any thread though.
// Per thread, the segments are shared among its heaps.
// Per thread, there is always a default heap that is
// used for allocation; it is initialized to statically
// point to an empty heap to avoid initialization checks
// in the fast path.
// ------------------------------------------------------

// Thread local data
typedef struct mi_tld_s mi_tld_t;

// Pages of a certain block size are held in a queue.
typedef struct mi_page_queue_s {
  mi_page_t* first;
  mi_page_t* last;
  size_t     block_size;
} mi_page_queue_t;

#define MI_BIN_FULL  (MI_BIN_HUGE+1)

// Random context
typedef struct mi_random_cxt_s {
  uint32_t input[16];
  uint32_t output[16];
  int      output_available;
} mi_random_ctx_t;


// In debug mode there is a padding structure at the end of the blocks to check for buffer overflows
#if (MI_PADDING)
typedef struct mi_padding_s {
  uint32_t canary; // encoded block value to check validity of the padding (in case of overflow)
  uint32_t delta;  // padding bytes before the block. (mi_usable_size(p) - delta == exact allocated bytes)
} mi_padding_t;
#define MI_PADDING_SIZE   (sizeof(mi_padding_t))
#define MI_PADDING_WSIZE  ((MI_PADDING_SIZE + MI_INTPTR_SIZE - 1) / MI_INTPTR_SIZE)
#else
#define MI_PADDING_SIZE   0
#define MI_PADDING_WSIZE  0
#endif

#define MI_PAGES_DIRECT   (MI_SMALL_WSIZE_MAX + MI_PADDING_WSIZE + 1)


// A heap owns a set of pages.
struct mi_heap_s {
  mi_tld_t*             tld;
  mi_page_t*            pages_free_direct[MI_PAGES_DIRECT];  // optimize: array where every entry points a page with possibly free blocks in the corresponding queue for that size.
  mi_page_queue_t       pages[MI_BIN_FULL + 1];              // queue of pages for each size class (or "bin")
  _Atomic(mi_block_t*)  thread_delayed_free;
  mi_threadid_t         thread_id;                           // thread this heap belongs too
  uintptr_t             cookie;                              // random cookie to verify pointers (see `_mi_ptr_cookie`)
  uintptr_t             keys[2];                             // two random keys used to encode the `thread_delayed_free` list
  mi_random_ctx_t       random;                              // random number context used for secure allocation
  size_t                page_count;                          // total number of pages in the `pages` queues.
  size_t                page_retired_min;                    // smallest retired index (retired pages are fully free, but still in the page queues)
  size_t                page_retired_max;                    // largest retired index into the `pages` array.
  mi_heap_t*            next;                                // list of heaps per thread
  bool                  no_reclaim;                          // `true` if this heap should not reclaim abandoned pages
};



// ------------------------------------------------------
// Debug
// ------------------------------------------------------

#define MI_DEBUG_UNINIT     (0xD0)
#define MI_DEBUG_FREED      (0xDF)
#define MI_DEBUG_PADDING    (0xDE)

#if (MI_DEBUG)
// use our own assertion to print without memory allocation
void _mi_assert_fail(const char* assertion, const char* fname, unsigned int line, const char* func );
#define mi_assert(expr)     ((expr) ? (void)0 : _mi_assert_fail(#expr,__FILE__,__LINE__,__func__))
#else
#define mi_assert(x)
#endif

#if (MI_DEBUG>1)
#define mi_assert_internal    mi_assert
#else
#define mi_assert_internal(x)
#endif

#if (MI_DEBUG>2)
#define mi_assert_expensive   mi_assert
#else
#define mi_assert_expensive(x)
#endif

// ------------------------------------------------------
// Statistics
// ------------------------------------------------------

#ifndef MI_STAT
#if (MI_DEBUG>0)
#define MI_STAT 2
#else
#define MI_STAT 0
#endif
#endif

typedef struct mi_stat_count_s {
  int64_t allocated;
  int64_t freed;
  int64_t peak;
  int64_t current;
} mi_stat_count_t;

typedef struct mi_stat_counter_s {
  int64_t total;
  int64_t count;
} mi_stat_counter_t;

typedef struct mi_stats_s {
  mi_stat_count_t segments;
  mi_stat_count_t pages;
  mi_stat_count_t reserved;
  mi_stat_count_t committed;
  mi_stat_count_t reset;
  mi_stat_count_t page_committed;
  mi_stat_count_t segments_abandoned;
  mi_stat_count_t pages_abandoned;
  mi_stat_count_t threads;
  mi_stat_count_t normal;
  mi_stat_count_t huge;
  mi_stat_count_t large;
  mi_stat_count_t malloc;
  mi_stat_count_t segments_cache;
  mi_stat_counter_t pages_extended;
  mi_stat_counter_t mmap_calls;
  mi_stat_counter_t commit_calls;
  mi_stat_counter_t page_no_retire;
  mi_stat_counter_t searches;
  mi_stat_counter_t normal_count;
  mi_stat_counter_t huge_count;
  mi_stat_counter_t large_count;
#if MI_STAT>1
  mi_stat_count_t normal_bins[MI_BIN_HUGE+1];
#endif
} mi_stats_t;


void _mi_stat_increase(mi_stat_count_t* stat, size_t amount);
void _mi_stat_decrease(mi_stat_count_t* stat, size_t amount);
void _mi_stat_counter_increase(mi_stat_counter_t* stat, size_t amount);

#if (MI_STAT)
#define mi_stat_increase(stat,amount)         _mi_stat_increase( &(stat), amount)
#define mi_stat_decrease(stat,amount)         _mi_stat_decrease( &(stat), amount)
#define mi_stat_counter_increase(stat,amount) _mi_stat_counter_increase( &(stat), amount)
#else
#define mi_stat_increase(stat,amount)         (void)0
#define mi_stat_decrease(stat,amount)         (void)0
#define mi_stat_counter_increase(stat,amount) (void)0
#endif

#define mi_heap_stat_counter_increase(heap,stat,amount)  mi_stat_counter_increase( (heap)->tld->stats.stat, amount)
#define mi_heap_stat_increase(heap,stat,amount)  mi_stat_increase( (heap)->tld->stats.stat, amount)
#define mi_heap_stat_decrease(heap,stat,amount)  mi_stat_decrease( (heap)->tld->stats.stat, amount)

// ------------------------------------------------------
// Thread Local data
// ------------------------------------------------------

// A "span" is is an available range of slices. The span queues keep
// track of slice spans of at most the given `slice_count` (but more than the previous size class).
typedef struct mi_span_queue_s {
  mi_slice_t* first;
  mi_slice_t* last;
  size_t      slice_count;
} mi_span_queue_t;

#define MI_SEGMENT_BIN_MAX (35)     // 35 == mi_segment_bin(MI_SLICES_PER_SEGMENT)

// OS thread local data
typedef struct mi_os_tld_s {
  size_t                region_idx;   // start point for next allocation
  mi_stats_t*           stats;        // points to tld stats
} mi_os_tld_t;


// Segments thread local data
typedef struct mi_segments_tld_s {
  mi_span_queue_t     spans[MI_SEGMENT_BIN_MAX+1];  // free slice spans inside segments
  size_t              count;        // current number of segments;
  size_t              peak_count;   // peak number of segments
  size_t              current_size; // current size of all segments
  size_t              peak_size;    // peak size of all segments
  size_t              cache_count;  // number of segments in the cache
  size_t              cache_size;   // total size of all segments in the cache
  mi_segment_t*       cache;        // (small) cache of segments
  mi_stats_t*         stats;        // points to tld stats
  mi_os_tld_t*        os;           // points to os stats
} mi_segments_tld_t;

// Thread local data
struct mi_tld_s {
  unsigned long long  heartbeat;     // monotonic heartbeat count
  bool                recurse;       // true if deferred was called; used to prevent infinite recursion.
  mi_heap_t*          heap_backing;  // backing heap of this thread (cannot be deleted)
  mi_heap_t*          heaps;         // list of heaps in this thread (so we can abandon all when the thread terminates)
  mi_segments_tld_t   segments;      // segment tld
  mi_os_tld_t         os;            // os tld
  mi_stats_t          stats;         // statistics
};

#endif<|MERGE_RESOLUTION|>--- conflicted
+++ resolved
@@ -137,15 +137,14 @@
 
 
 // Derived constants
-<<<<<<< HEAD
-#define MI_SEGMENT_SIZE                   (1ULL<<MI_SEGMENT_SHIFT)
+#define MI_SEGMENT_SIZE                   (MI_ZU(1)<<MI_SEGMENT_SHIFT)
 #define MI_SEGMENT_ALIGN                  MI_SEGMENT_SIZE
 #define MI_SEGMENT_MASK                   (MI_SEGMENT_SIZE - 1)
-#define MI_SEGMENT_SLICE_SIZE             (1ULL<< MI_SEGMENT_SLICE_SHIFT)
+#define MI_SEGMENT_SLICE_SIZE             (MI_ZU(1)<< MI_SEGMENT_SLICE_SHIFT)
 #define MI_SLICES_PER_SEGMENT             (MI_SEGMENT_SIZE / MI_SEGMENT_SLICE_SIZE) // 128
 
-#define MI_SMALL_PAGE_SIZE                (1ULL<<MI_SMALL_PAGE_SHIFT)
-#define MI_MEDIUM_PAGE_SIZE               (1ULL<<MI_MEDIUM_PAGE_SHIFT)
+#define MI_SMALL_PAGE_SIZE                (MI_ZU(1)<<MI_SMALL_PAGE_SHIFT)
+#define MI_MEDIUM_PAGE_SIZE               (MI_ZU(1)<<MI_MEDIUM_PAGE_SHIFT)
 
 #define MI_SMALL_OBJ_SIZE_MAX             (MI_SMALL_PAGE_SIZE/4)   // 8KiB on 64-bit
 
@@ -153,24 +152,6 @@
 #define MI_MEDIUM_OBJ_WSIZE_MAX           (MI_MEDIUM_OBJ_SIZE_MAX/MI_INTPTR_SIZE)   
 
 #define MI_LARGE_OBJ_SIZE_MAX             (MI_SEGMENT_SIZE/2)      // 32MiB on 64-bit
-=======
-#define MI_SEGMENT_SIZE                   (MI_ZU(1)<<MI_SEGMENT_SHIFT)
-#define MI_SEGMENT_MASK                   (MI_SEGMENT_SIZE - 1)
-
-#define MI_SMALL_PAGE_SIZE                (MI_ZU(1)<<MI_SMALL_PAGE_SHIFT)
-#define MI_MEDIUM_PAGE_SIZE               (MI_ZU(1)<<MI_MEDIUM_PAGE_SHIFT)
-#define MI_LARGE_PAGE_SIZE                (MI_ZU(1)<<MI_LARGE_PAGE_SHIFT)
-
-#define MI_SMALL_PAGES_PER_SEGMENT        (MI_SEGMENT_SIZE/MI_SMALL_PAGE_SIZE)
-#define MI_MEDIUM_PAGES_PER_SEGMENT       (MI_SEGMENT_SIZE/MI_MEDIUM_PAGE_SIZE)
-#define MI_LARGE_PAGES_PER_SEGMENT        (MI_SEGMENT_SIZE/MI_LARGE_PAGE_SIZE)
-
-// The max object size are checked to not waste more than 12.5% internally over the page sizes.
-// (Except for large pages since huge objects are allocated in 4MiB chunks)
-#define MI_SMALL_OBJ_SIZE_MAX             (MI_SMALL_PAGE_SIZE/4)   // 16KiB
-#define MI_MEDIUM_OBJ_SIZE_MAX            (MI_MEDIUM_PAGE_SIZE/4)  // 128KiB
-#define MI_LARGE_OBJ_SIZE_MAX             (MI_LARGE_PAGE_SIZE/2)   // 2MiB
->>>>>>> 28896e5b
 #define MI_LARGE_OBJ_WSIZE_MAX            (MI_LARGE_OBJ_SIZE_MAX/MI_INTPTR_SIZE)
 
 #define MI_HUGE_OBJ_SIZE_MAX              (2*MI_INTPTR_SIZE*MI_SEGMENT_SIZE)        // (must match MI_REGION_MAX_ALLOC_SIZE in memory.c)
@@ -366,17 +347,10 @@
   size_t            segment_info_slices; // initial slices we are using segment info and possible guard pages.
 
   // layout like this to optimize access in `mi_free`
-<<<<<<< HEAD
   mi_segment_kind_t kind;
-  _Atomic(uintptr_t) thread_id;          // unique id of the thread owning this segment
+  _Atomic(mi_threadid_t) thread_id;      // unique id of the thread owning this segment
   size_t            slice_entries;       // entries in the `slices` array, at most `MI_SLICES_PER_SEGMENT`
   mi_slice_t        slices[MI_SLICES_PER_SEGMENT];
-=======
-  size_t                 page_shift;     // `1 << page_shift` == the page sizes == `page->block_size * page->reserved` (unless the first page, then `-segment_info_size`).
-  _Atomic(mi_threadid_t) thread_id;      // unique id of the thread owning this segment
-  mi_page_kind_t       page_kind;        // kind of pages: small, large, or huge
-  mi_page_t            pages[1];         // up to `MI_SMALL_PAGES_PER_SEGMENT` pages
->>>>>>> 28896e5b
 } mi_segment_t;
 
 
