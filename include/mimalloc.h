/* ----------------------------------------------------------------------------
Copyright (c) 2018-2023, Microsoft Research, Daan Leijen
This is free software; you can redistribute it and/or modify it under the
terms of the MIT license. A copy of the license can be found in the file
"LICENSE" at the root of this distribution.
-----------------------------------------------------------------------------*/
#pragma once
#ifndef MIMALLOC_H
#define MIMALLOC_H

<<<<<<< HEAD
#define MI_MALLOC_VERSION 209   // major + 2 digits minor
=======
#define MI_MALLOC_VERSION 180   // major + 2 digits minor
>>>>>>> e24e1125

// ------------------------------------------------------
// Compiler specific attributes
// ------------------------------------------------------

#ifdef __cplusplus
  #if (__cplusplus >= 201103L) || (_MSC_VER > 1900)  // C++11
    #define mi_attr_noexcept   noexcept
  #else
    #define mi_attr_noexcept   throw()
  #endif
#else
  #define mi_attr_noexcept
#endif

#if defined(__cplusplus) && (__cplusplus >= 201703)
  #define mi_decl_nodiscard    [[nodiscard]]
#elif (defined(__GNUC__) && (__GNUC__ >= 4)) || defined(__clang__)  // includes clang, icc, and clang-cl
  #define mi_decl_nodiscard    __attribute__((warn_unused_result))
#elif defined(_HAS_NODISCARD)
  #define mi_decl_nodiscard    _NODISCARD
#elif (_MSC_VER >= 1700)
  #define mi_decl_nodiscard    _Check_return_
#else
  #define mi_decl_nodiscard
#endif

#if defined(_MSC_VER) || defined(__MINGW32__)
  #if !defined(MI_SHARED_LIB)
    #define mi_decl_export
  #elif defined(MI_SHARED_LIB_EXPORT)
    #define mi_decl_export              __declspec(dllexport)
  #else
    #define mi_decl_export              __declspec(dllimport)
  #endif
  #if defined(__MINGW32__)
    #define mi_decl_restrict
    #define mi_attr_malloc              __attribute__((malloc))
  #else
    #if (_MSC_VER >= 1900) && !defined(__EDG__)
      #define mi_decl_restrict          __declspec(allocator) __declspec(restrict)
    #else
      #define mi_decl_restrict          __declspec(restrict)
    #endif
    #define mi_attr_malloc
  #endif
  #define mi_cdecl                      __cdecl
  #define mi_attr_alloc_size(s)
  #define mi_attr_alloc_size2(s1,s2)
  #define mi_attr_alloc_align(p)
#elif defined(__GNUC__)                 // includes clang and icc
  #if defined(MI_SHARED_LIB) && defined(MI_SHARED_LIB_EXPORT)
    #define mi_decl_export              __attribute__((visibility("default")))
  #else
    #define mi_decl_export
  #endif
  #define mi_cdecl                      // leads to warnings... __attribute__((cdecl))
  #define mi_decl_restrict
  #define mi_attr_malloc                __attribute__((malloc))
  #if (defined(__clang_major__) && (__clang_major__ < 4)) || (__GNUC__ < 5)
    #define mi_attr_alloc_size(s)
    #define mi_attr_alloc_size2(s1,s2)
    #define mi_attr_alloc_align(p)
  #elif defined(__INTEL_COMPILER)
    #define mi_attr_alloc_size(s)       __attribute__((alloc_size(s)))
    #define mi_attr_alloc_size2(s1,s2)  __attribute__((alloc_size(s1,s2)))
    #define mi_attr_alloc_align(p)
  #else
    #define mi_attr_alloc_size(s)       __attribute__((alloc_size(s)))
    #define mi_attr_alloc_size2(s1,s2)  __attribute__((alloc_size(s1,s2)))
    #define mi_attr_alloc_align(p)      __attribute__((alloc_align(p)))
  #endif
#else
  #define mi_cdecl
  #define mi_decl_export
  #define mi_decl_restrict
  #define mi_attr_malloc
  #define mi_attr_alloc_size(s)
  #define mi_attr_alloc_size2(s1,s2)
  #define mi_attr_alloc_align(p)
#endif

// ------------------------------------------------------
// Includes
// ------------------------------------------------------

#include <stddef.h>     // size_t
#include <stdbool.h>    // bool
#include <stdint.h>     // INTPTR_MAX

#ifdef __cplusplus
extern "C" {
#endif

// ------------------------------------------------------
// Standard malloc interface
// ------------------------------------------------------

mi_decl_nodiscard mi_decl_export mi_decl_restrict void* mi_malloc(size_t size)  mi_attr_noexcept mi_attr_malloc mi_attr_alloc_size(1);
mi_decl_nodiscard mi_decl_export mi_decl_restrict void* mi_calloc(size_t count, size_t size)  mi_attr_noexcept mi_attr_malloc mi_attr_alloc_size2(1,2);
mi_decl_nodiscard mi_decl_export void* mi_realloc(void* p, size_t newsize)      mi_attr_noexcept mi_attr_alloc_size(2);
mi_decl_export void* mi_expand(void* p, size_t newsize)                         mi_attr_noexcept mi_attr_alloc_size(2);

mi_decl_export void mi_free(void* p) mi_attr_noexcept;
mi_decl_nodiscard mi_decl_export mi_decl_restrict char* mi_strdup(const char* s) mi_attr_noexcept mi_attr_malloc;
mi_decl_nodiscard mi_decl_export mi_decl_restrict char* mi_strndup(const char* s, size_t n) mi_attr_noexcept mi_attr_malloc;
mi_decl_nodiscard mi_decl_export mi_decl_restrict char* mi_realpath(const char* fname, char* resolved_name) mi_attr_noexcept mi_attr_malloc;

// ------------------------------------------------------
// Extended functionality
// ------------------------------------------------------
#define MI_SMALL_WSIZE_MAX  (128)
#define MI_SMALL_SIZE_MAX   (MI_SMALL_WSIZE_MAX*sizeof(void*))

mi_decl_nodiscard mi_decl_export mi_decl_restrict void* mi_malloc_small(size_t size) mi_attr_noexcept mi_attr_malloc mi_attr_alloc_size(1);
mi_decl_nodiscard mi_decl_export mi_decl_restrict void* mi_zalloc_small(size_t size) mi_attr_noexcept mi_attr_malloc mi_attr_alloc_size(1);
mi_decl_nodiscard mi_decl_export mi_decl_restrict void* mi_zalloc(size_t size)       mi_attr_noexcept mi_attr_malloc mi_attr_alloc_size(1);

mi_decl_nodiscard mi_decl_export mi_decl_restrict void* mi_mallocn(size_t count, size_t size) mi_attr_noexcept mi_attr_malloc mi_attr_alloc_size2(1,2);
mi_decl_nodiscard mi_decl_export void* mi_reallocn(void* p, size_t count, size_t size)        mi_attr_noexcept mi_attr_alloc_size2(2,3);
mi_decl_nodiscard mi_decl_export void* mi_reallocf(void* p, size_t newsize)                   mi_attr_noexcept mi_attr_alloc_size(2);

mi_decl_nodiscard mi_decl_export size_t mi_usable_size(const void* p) mi_attr_noexcept;
mi_decl_nodiscard mi_decl_export size_t mi_good_size(size_t size)     mi_attr_noexcept;


// ------------------------------------------------------
// Internals
// ------------------------------------------------------

typedef void (mi_cdecl mi_deferred_free_fun)(bool force, unsigned long long heartbeat, void* arg);
mi_decl_export void mi_register_deferred_free(mi_deferred_free_fun* deferred_free, void* arg) mi_attr_noexcept;

typedef void (mi_cdecl mi_output_fun)(const char* msg, void* arg);
mi_decl_export void mi_register_output(mi_output_fun* out, void* arg) mi_attr_noexcept;

typedef void (mi_cdecl mi_error_fun)(int err, void* arg);
mi_decl_export void mi_register_error(mi_error_fun* fun, void* arg);

mi_decl_export void mi_collect(bool force)    mi_attr_noexcept;
mi_decl_export int  mi_version(void)          mi_attr_noexcept;
mi_decl_export void mi_stats_reset(void)      mi_attr_noexcept;
mi_decl_export void mi_stats_merge(void)      mi_attr_noexcept;
mi_decl_export void mi_stats_print(void* out) mi_attr_noexcept;  // backward compatibility: `out` is ignored and should be NULL
mi_decl_export void mi_stats_print_out(mi_output_fun* out, void* arg) mi_attr_noexcept;

mi_decl_export void mi_process_init(void)     mi_attr_noexcept;
mi_decl_export void mi_thread_init(void)      mi_attr_noexcept;
mi_decl_export void mi_thread_done(void)      mi_attr_noexcept;
mi_decl_export void mi_thread_stats_print_out(mi_output_fun* out, void* arg) mi_attr_noexcept;

mi_decl_export void mi_process_info(size_t* elapsed_msecs, size_t* user_msecs, size_t* system_msecs,
                                    size_t* current_rss, size_t* peak_rss,
                                    size_t* current_commit, size_t* peak_commit, size_t* page_faults) mi_attr_noexcept;

// -------------------------------------------------------------------------------------
// Aligned allocation
// Note that `alignment` always follows `size` for consistency with unaligned
// allocation, but unfortunately this differs from `posix_memalign` and `aligned_alloc`.
// -------------------------------------------------------------------------------------

mi_decl_nodiscard mi_decl_export mi_decl_restrict void* mi_malloc_aligned(size_t size, size_t alignment) mi_attr_noexcept mi_attr_malloc mi_attr_alloc_size(1) mi_attr_alloc_align(2);
mi_decl_nodiscard mi_decl_export mi_decl_restrict void* mi_malloc_aligned_at(size_t size, size_t alignment, size_t offset) mi_attr_noexcept mi_attr_malloc mi_attr_alloc_size(1);
mi_decl_nodiscard mi_decl_export mi_decl_restrict void* mi_zalloc_aligned(size_t size, size_t alignment) mi_attr_noexcept mi_attr_malloc mi_attr_alloc_size(1) mi_attr_alloc_align(2);
mi_decl_nodiscard mi_decl_export mi_decl_restrict void* mi_zalloc_aligned_at(size_t size, size_t alignment, size_t offset) mi_attr_noexcept mi_attr_malloc mi_attr_alloc_size(1);
mi_decl_nodiscard mi_decl_export mi_decl_restrict void* mi_calloc_aligned(size_t count, size_t size, size_t alignment) mi_attr_noexcept mi_attr_malloc mi_attr_alloc_size2(1,2) mi_attr_alloc_align(3);
mi_decl_nodiscard mi_decl_export mi_decl_restrict void* mi_calloc_aligned_at(size_t count, size_t size, size_t alignment, size_t offset) mi_attr_noexcept mi_attr_malloc mi_attr_alloc_size2(1,2);
mi_decl_nodiscard mi_decl_export void* mi_realloc_aligned(void* p, size_t newsize, size_t alignment) mi_attr_noexcept mi_attr_alloc_size(2) mi_attr_alloc_align(3);
mi_decl_nodiscard mi_decl_export void* mi_realloc_aligned_at(void* p, size_t newsize, size_t alignment, size_t offset) mi_attr_noexcept mi_attr_alloc_size(2);


// -------------------------------------------------------------------------------------
// Heaps: first-class, but can only allocate from the same thread that created it.
// -------------------------------------------------------------------------------------

struct mi_heap_s;
typedef struct mi_heap_s mi_heap_t;

mi_decl_nodiscard mi_decl_export mi_heap_t* mi_heap_new(void);
mi_decl_export void       mi_heap_delete(mi_heap_t* heap);
mi_decl_export void       mi_heap_destroy(mi_heap_t* heap);
mi_decl_export mi_heap_t* mi_heap_set_default(mi_heap_t* heap);
mi_decl_export mi_heap_t* mi_heap_get_default(void);
mi_decl_export mi_heap_t* mi_heap_get_backing(void);
mi_decl_export void       mi_heap_collect(mi_heap_t* heap, bool force) mi_attr_noexcept;

mi_decl_nodiscard mi_decl_export mi_decl_restrict void* mi_heap_malloc(mi_heap_t* heap, size_t size) mi_attr_noexcept mi_attr_malloc mi_attr_alloc_size(2);
mi_decl_nodiscard mi_decl_export mi_decl_restrict void* mi_heap_zalloc(mi_heap_t* heap, size_t size) mi_attr_noexcept mi_attr_malloc mi_attr_alloc_size(2);
mi_decl_nodiscard mi_decl_export mi_decl_restrict void* mi_heap_calloc(mi_heap_t* heap, size_t count, size_t size) mi_attr_noexcept mi_attr_malloc mi_attr_alloc_size2(2, 3);
mi_decl_nodiscard mi_decl_export mi_decl_restrict void* mi_heap_mallocn(mi_heap_t* heap, size_t count, size_t size) mi_attr_noexcept mi_attr_malloc mi_attr_alloc_size2(2, 3);
mi_decl_nodiscard mi_decl_export mi_decl_restrict void* mi_heap_malloc_small(mi_heap_t* heap, size_t size) mi_attr_noexcept mi_attr_malloc mi_attr_alloc_size(2);

mi_decl_nodiscard mi_decl_export void* mi_heap_realloc(mi_heap_t* heap, void* p, size_t newsize)              mi_attr_noexcept mi_attr_alloc_size(3);
mi_decl_nodiscard mi_decl_export void* mi_heap_reallocn(mi_heap_t* heap, void* p, size_t count, size_t size)  mi_attr_noexcept mi_attr_alloc_size2(3,4);
mi_decl_nodiscard mi_decl_export void* mi_heap_reallocf(mi_heap_t* heap, void* p, size_t newsize)             mi_attr_noexcept mi_attr_alloc_size(3);

mi_decl_nodiscard mi_decl_export mi_decl_restrict char* mi_heap_strdup(mi_heap_t* heap, const char* s)            mi_attr_noexcept mi_attr_malloc;
mi_decl_nodiscard mi_decl_export mi_decl_restrict char* mi_heap_strndup(mi_heap_t* heap, const char* s, size_t n) mi_attr_noexcept mi_attr_malloc;
mi_decl_nodiscard mi_decl_export mi_decl_restrict char* mi_heap_realpath(mi_heap_t* heap, const char* fname, char* resolved_name) mi_attr_noexcept mi_attr_malloc;

mi_decl_nodiscard mi_decl_export mi_decl_restrict void* mi_heap_malloc_aligned(mi_heap_t* heap, size_t size, size_t alignment) mi_attr_noexcept mi_attr_malloc mi_attr_alloc_size(2) mi_attr_alloc_align(3);
mi_decl_nodiscard mi_decl_export mi_decl_restrict void* mi_heap_malloc_aligned_at(mi_heap_t* heap, size_t size, size_t alignment, size_t offset) mi_attr_noexcept mi_attr_malloc mi_attr_alloc_size(2);
mi_decl_nodiscard mi_decl_export mi_decl_restrict void* mi_heap_zalloc_aligned(mi_heap_t* heap, size_t size, size_t alignment) mi_attr_noexcept mi_attr_malloc mi_attr_alloc_size(2) mi_attr_alloc_align(3);
mi_decl_nodiscard mi_decl_export mi_decl_restrict void* mi_heap_zalloc_aligned_at(mi_heap_t* heap, size_t size, size_t alignment, size_t offset) mi_attr_noexcept mi_attr_malloc mi_attr_alloc_size(2);
mi_decl_nodiscard mi_decl_export mi_decl_restrict void* mi_heap_calloc_aligned(mi_heap_t* heap, size_t count, size_t size, size_t alignment) mi_attr_noexcept mi_attr_malloc mi_attr_alloc_size2(2, 3) mi_attr_alloc_align(4);
mi_decl_nodiscard mi_decl_export mi_decl_restrict void* mi_heap_calloc_aligned_at(mi_heap_t* heap, size_t count, size_t size, size_t alignment, size_t offset) mi_attr_noexcept mi_attr_malloc mi_attr_alloc_size2(2, 3);
mi_decl_nodiscard mi_decl_export void* mi_heap_realloc_aligned(mi_heap_t* heap, void* p, size_t newsize, size_t alignment) mi_attr_noexcept mi_attr_alloc_size(3) mi_attr_alloc_align(4);
mi_decl_nodiscard mi_decl_export void* mi_heap_realloc_aligned_at(mi_heap_t* heap, void* p, size_t newsize, size_t alignment, size_t offset) mi_attr_noexcept mi_attr_alloc_size(3);


// --------------------------------------------------------------------------------
// Zero initialized re-allocation.
// Only valid on memory that was originally allocated with zero initialization too.
// e.g. `mi_calloc`, `mi_zalloc`, `mi_zalloc_aligned` etc.
// see <https://github.com/microsoft/mimalloc/issues/63#issuecomment-508272992>
// --------------------------------------------------------------------------------

mi_decl_nodiscard mi_decl_export void* mi_rezalloc(void* p, size_t newsize)                mi_attr_noexcept mi_attr_alloc_size(2);
mi_decl_nodiscard mi_decl_export void* mi_recalloc(void* p, size_t newcount, size_t size)  mi_attr_noexcept mi_attr_alloc_size2(2,3);

mi_decl_nodiscard mi_decl_export void* mi_rezalloc_aligned(void* p, size_t newsize, size_t alignment) mi_attr_noexcept mi_attr_alloc_size(2) mi_attr_alloc_align(3);
mi_decl_nodiscard mi_decl_export void* mi_rezalloc_aligned_at(void* p, size_t newsize, size_t alignment, size_t offset) mi_attr_noexcept mi_attr_alloc_size(2);
mi_decl_nodiscard mi_decl_export void* mi_recalloc_aligned(void* p, size_t newcount, size_t size, size_t alignment) mi_attr_noexcept mi_attr_alloc_size2(2,3) mi_attr_alloc_align(4);
mi_decl_nodiscard mi_decl_export void* mi_recalloc_aligned_at(void* p, size_t newcount, size_t size, size_t alignment, size_t offset) mi_attr_noexcept mi_attr_alloc_size2(2,3);

mi_decl_nodiscard mi_decl_export void* mi_heap_rezalloc(mi_heap_t* heap, void* p, size_t newsize)                mi_attr_noexcept mi_attr_alloc_size(3);
mi_decl_nodiscard mi_decl_export void* mi_heap_recalloc(mi_heap_t* heap, void* p, size_t newcount, size_t size)  mi_attr_noexcept mi_attr_alloc_size2(3,4);

mi_decl_nodiscard mi_decl_export void* mi_heap_rezalloc_aligned(mi_heap_t* heap, void* p, size_t newsize, size_t alignment) mi_attr_noexcept mi_attr_alloc_size(3) mi_attr_alloc_align(4);
mi_decl_nodiscard mi_decl_export void* mi_heap_rezalloc_aligned_at(mi_heap_t* heap, void* p, size_t newsize, size_t alignment, size_t offset) mi_attr_noexcept mi_attr_alloc_size(3);
mi_decl_nodiscard mi_decl_export void* mi_heap_recalloc_aligned(mi_heap_t* heap, void* p, size_t newcount, size_t size, size_t alignment) mi_attr_noexcept mi_attr_alloc_size2(3,4) mi_attr_alloc_align(5);
mi_decl_nodiscard mi_decl_export void* mi_heap_recalloc_aligned_at(mi_heap_t* heap, void* p, size_t newcount, size_t size, size_t alignment, size_t offset) mi_attr_noexcept mi_attr_alloc_size2(3,4);


// ------------------------------------------------------
// Analysis
// ------------------------------------------------------

mi_decl_export bool mi_heap_contains_block(mi_heap_t* heap, const void* p);
mi_decl_export bool mi_heap_check_owned(mi_heap_t* heap, const void* p);
mi_decl_export bool mi_check_owned(const void* p);

// An area of heap space contains blocks of a single size.
typedef struct mi_heap_area_s {
  void*  blocks;      // start of the area containing heap blocks
  size_t reserved;    // bytes reserved for this area (virtual)
  size_t committed;   // current available bytes for this area
  size_t used;        // number of allocated blocks
  size_t block_size;  // size in bytes of each block
  size_t full_block_size; // size in bytes of a full block including padding and metadata.
} mi_heap_area_t;

typedef bool (mi_cdecl mi_block_visit_fun)(const mi_heap_t* heap, const mi_heap_area_t* area, void* block, size_t block_size, void* arg);

mi_decl_export bool mi_heap_visit_blocks(const mi_heap_t* heap, bool visit_all_blocks, mi_block_visit_fun* visitor, void* arg);

// Experimental
mi_decl_nodiscard mi_decl_export bool mi_is_in_heap_region(const void* p) mi_attr_noexcept;
mi_decl_nodiscard mi_decl_export bool mi_is_redirected(void) mi_attr_noexcept;

mi_decl_export int mi_reserve_huge_os_pages_interleave(size_t pages, size_t numa_nodes, size_t timeout_msecs) mi_attr_noexcept;
mi_decl_export int mi_reserve_huge_os_pages_at(size_t pages, int numa_node, size_t timeout_msecs) mi_attr_noexcept;

mi_decl_export int  mi_reserve_os_memory(size_t size, bool commit, bool allow_large) mi_attr_noexcept;
mi_decl_export bool mi_manage_os_memory(void* start, size_t size, bool is_committed, bool is_large, bool is_zero, int numa_node) mi_attr_noexcept;

mi_decl_export void mi_debug_show_arenas(void) mi_attr_noexcept;

// Experimental: heaps associated with specific memory arena's
typedef int mi_arena_id_t;
mi_decl_export void* mi_arena_area(mi_arena_id_t arena_id, size_t* size);
mi_decl_export int   mi_reserve_huge_os_pages_at_ex(size_t pages, int numa_node, size_t timeout_msecs, bool exclusive, mi_arena_id_t* arena_id) mi_attr_noexcept;
mi_decl_export int   mi_reserve_os_memory_ex(size_t size, bool commit, bool allow_large, bool exclusive, mi_arena_id_t* arena_id) mi_attr_noexcept;
mi_decl_export bool  mi_manage_os_memory_ex(void* start, size_t size, bool is_committed, bool is_large, bool is_zero, int numa_node, bool exclusive, mi_arena_id_t* arena_id) mi_attr_noexcept;

#if MI_MALLOC_VERSION >= 200
// Create a heap that only allocates in the specified arena
mi_decl_nodiscard mi_decl_export mi_heap_t* mi_heap_new_in_arena(mi_arena_id_t arena_id);
#endif

// deprecated
mi_decl_export int  mi_reserve_huge_os_pages(size_t pages, double max_secs, size_t* pages_reserved) mi_attr_noexcept;


// ------------------------------------------------------
// Convenience
// ------------------------------------------------------

#define mi_malloc_tp(tp)                ((tp*)mi_malloc(sizeof(tp)))
#define mi_zalloc_tp(tp)                ((tp*)mi_zalloc(sizeof(tp)))
#define mi_calloc_tp(tp,n)              ((tp*)mi_calloc(n,sizeof(tp)))
#define mi_mallocn_tp(tp,n)             ((tp*)mi_mallocn(n,sizeof(tp)))
#define mi_reallocn_tp(p,tp,n)          ((tp*)mi_reallocn(p,n,sizeof(tp)))
#define mi_recalloc_tp(p,tp,n)          ((tp*)mi_recalloc(p,n,sizeof(tp)))

#define mi_heap_malloc_tp(hp,tp)        ((tp*)mi_heap_malloc(hp,sizeof(tp)))
#define mi_heap_zalloc_tp(hp,tp)        ((tp*)mi_heap_zalloc(hp,sizeof(tp)))
#define mi_heap_calloc_tp(hp,tp,n)      ((tp*)mi_heap_calloc(hp,n,sizeof(tp)))
#define mi_heap_mallocn_tp(hp,tp,n)     ((tp*)mi_heap_mallocn(hp,n,sizeof(tp)))
#define mi_heap_reallocn_tp(hp,p,tp,n)  ((tp*)mi_heap_reallocn(hp,p,n,sizeof(tp)))
#define mi_heap_recalloc_tp(hp,p,tp,n)  ((tp*)mi_heap_recalloc(hp,p,n,sizeof(tp)))


// ------------------------------------------------------
// Options
// ------------------------------------------------------

typedef enum mi_option_e {
  // stable options
  mi_option_show_errors,
  mi_option_show_stats,
  mi_option_verbose,
  // some of the following options are experimental
  // (deprecated options are kept for binary backward compatibility with v1.x versions)
  mi_option_eager_commit,
  mi_option_deprecated_eager_region_commit,
  mi_option_deprecated_reset_decommits,
  mi_option_large_os_pages,           // use large (2MiB) OS pages, implies eager commit
  mi_option_reserve_huge_os_pages,    // reserve N huge OS pages (1GiB) at startup
  mi_option_reserve_huge_os_pages_at, // reserve huge OS pages at a specific NUMA node
  mi_option_reserve_os_memory,        // reserve specified amount of OS memory at startup
  mi_option_deprecated_segment_cache,
  mi_option_page_reset,
  mi_option_abandoned_page_decommit,
  mi_option_deprecated_segment_reset,
  mi_option_eager_commit_delay,
  mi_option_decommit_delay,
  mi_option_use_numa_nodes,           // 0 = use available numa nodes, otherwise use at most N nodes.
  mi_option_limit_os_alloc,           // 1 = do not use OS memory for allocation (but only reserved arenas)
  mi_option_os_tag,
  mi_option_max_errors,
  mi_option_max_warnings,
  mi_option_max_segment_reclaim,
  mi_option_allow_decommit,
  mi_option_segment_decommit_delay,  
  mi_option_decommit_extend_delay,
  mi_option_destroy_on_exit,          
  _mi_option_last
} mi_option_t;


mi_decl_nodiscard mi_decl_export bool mi_option_is_enabled(mi_option_t option);
mi_decl_export void mi_option_enable(mi_option_t option);
mi_decl_export void mi_option_disable(mi_option_t option);
mi_decl_export void mi_option_set_enabled(mi_option_t option, bool enable);
mi_decl_export void mi_option_set_enabled_default(mi_option_t option, bool enable);

mi_decl_nodiscard mi_decl_export long mi_option_get(mi_option_t option);
mi_decl_nodiscard mi_decl_export long mi_option_get_clamp(mi_option_t option, long min, long max);
mi_decl_export void mi_option_set(mi_option_t option, long value);
mi_decl_export void mi_option_set_default(mi_option_t option, long value);


// -------------------------------------------------------------------------------------------------------
// "mi" prefixed implementations of various posix, Unix, Windows, and C++ allocation functions.
// (This can be convenient when providing overrides of these functions as done in `mimalloc-override.h`.)
// note: we use `mi_cfree` as "checked free" and it checks if the pointer is in our heap before free-ing.
// -------------------------------------------------------------------------------------------------------

mi_decl_export void  mi_cfree(void* p) mi_attr_noexcept;
mi_decl_export void* mi__expand(void* p, size_t newsize) mi_attr_noexcept;
mi_decl_nodiscard mi_decl_export size_t mi_malloc_size(const void* p)        mi_attr_noexcept;
mi_decl_nodiscard mi_decl_export size_t mi_malloc_good_size(size_t size)     mi_attr_noexcept;
mi_decl_nodiscard mi_decl_export size_t mi_malloc_usable_size(const void *p) mi_attr_noexcept;

mi_decl_export int mi_posix_memalign(void** p, size_t alignment, size_t size)   mi_attr_noexcept;
mi_decl_nodiscard mi_decl_export mi_decl_restrict void* mi_memalign(size_t alignment, size_t size) mi_attr_noexcept mi_attr_malloc mi_attr_alloc_size(2) mi_attr_alloc_align(1);
mi_decl_nodiscard mi_decl_export mi_decl_restrict void* mi_valloc(size_t size)  mi_attr_noexcept mi_attr_malloc mi_attr_alloc_size(1);
mi_decl_nodiscard mi_decl_export mi_decl_restrict void* mi_pvalloc(size_t size) mi_attr_noexcept mi_attr_malloc mi_attr_alloc_size(1);
mi_decl_nodiscard mi_decl_export mi_decl_restrict void* mi_aligned_alloc(size_t alignment, size_t size) mi_attr_noexcept mi_attr_malloc mi_attr_alloc_size(2) mi_attr_alloc_align(1);

mi_decl_nodiscard mi_decl_export void* mi_reallocarray(void* p, size_t count, size_t size) mi_attr_noexcept mi_attr_alloc_size2(2,3);
mi_decl_nodiscard mi_decl_export int   mi_reallocarr(void* p, size_t count, size_t size) mi_attr_noexcept;
mi_decl_nodiscard mi_decl_export void* mi_aligned_recalloc(void* p, size_t newcount, size_t size, size_t alignment) mi_attr_noexcept;
mi_decl_nodiscard mi_decl_export void* mi_aligned_offset_recalloc(void* p, size_t newcount, size_t size, size_t alignment, size_t offset) mi_attr_noexcept;

mi_decl_nodiscard mi_decl_export mi_decl_restrict unsigned short* mi_wcsdup(const unsigned short* s) mi_attr_noexcept mi_attr_malloc;
mi_decl_nodiscard mi_decl_export mi_decl_restrict unsigned char*  mi_mbsdup(const unsigned char* s)  mi_attr_noexcept mi_attr_malloc;
mi_decl_export int mi_dupenv_s(char** buf, size_t* size, const char* name)                      mi_attr_noexcept;
mi_decl_export int mi_wdupenv_s(unsigned short** buf, size_t* size, const unsigned short* name) mi_attr_noexcept;

mi_decl_export void mi_free_size(void* p, size_t size)                           mi_attr_noexcept;
mi_decl_export void mi_free_size_aligned(void* p, size_t size, size_t alignment) mi_attr_noexcept;
mi_decl_export void mi_free_aligned(void* p, size_t alignment)                   mi_attr_noexcept;

// The `mi_new` wrappers implement C++ semantics on out-of-memory instead of directly returning `NULL`.
// (and call `std::get_new_handler` and potentially raise a `std::bad_alloc` exception).
mi_decl_nodiscard mi_decl_export mi_decl_restrict void* mi_new(size_t size)                   mi_attr_malloc mi_attr_alloc_size(1);
mi_decl_nodiscard mi_decl_export mi_decl_restrict void* mi_new_aligned(size_t size, size_t alignment) mi_attr_malloc mi_attr_alloc_size(1) mi_attr_alloc_align(2);
mi_decl_nodiscard mi_decl_export mi_decl_restrict void* mi_new_nothrow(size_t size)           mi_attr_noexcept mi_attr_malloc mi_attr_alloc_size(1);
mi_decl_nodiscard mi_decl_export mi_decl_restrict void* mi_new_aligned_nothrow(size_t size, size_t alignment) mi_attr_noexcept mi_attr_malloc mi_attr_alloc_size(1) mi_attr_alloc_align(2);
mi_decl_nodiscard mi_decl_export mi_decl_restrict void* mi_new_n(size_t count, size_t size)   mi_attr_malloc mi_attr_alloc_size2(1, 2);
mi_decl_nodiscard mi_decl_export void* mi_new_realloc(void* p, size_t newsize)                mi_attr_alloc_size(2);
mi_decl_nodiscard mi_decl_export void* mi_new_reallocn(void* p, size_t newcount, size_t size) mi_attr_alloc_size2(2, 3);

mi_decl_nodiscard mi_decl_export mi_decl_restrict void* mi_heap_alloc_new(mi_heap_t* heap, size_t size)                mi_attr_malloc mi_attr_alloc_size(2);
mi_decl_nodiscard mi_decl_export mi_decl_restrict void* mi_heap_alloc_new_n(mi_heap_t* heap, size_t count, size_t size) mi_attr_malloc mi_attr_alloc_size2(2, 3);

#ifdef __cplusplus
}
#endif

// ---------------------------------------------------------------------------------------------
// Implement the C++ std::allocator interface for use in STL containers.
// (note: see `mimalloc-new-delete.h` for overriding the new/delete operators globally)
// ---------------------------------------------------------------------------------------------
#ifdef __cplusplus

#include <cstddef>     // std::size_t
#include <cstdint>     // PTRDIFF_MAX
#if (__cplusplus >= 201103L) || (_MSC_VER > 1900)  // C++11
#include <type_traits> // std::true_type
#include <utility>     // std::forward
#endif

template<class T> struct _mi_stl_allocator_common {
  typedef T                 value_type;
  typedef std::size_t       size_type;
  typedef std::ptrdiff_t    difference_type;
  typedef value_type&       reference;
  typedef value_type const& const_reference;
  typedef value_type*       pointer;
  typedef value_type const* const_pointer;

  #if ((__cplusplus >= 201103L) || (_MSC_VER > 1900))  // C++11
  using propagate_on_container_copy_assignment = std::true_type;
  using propagate_on_container_move_assignment = std::true_type;
  using propagate_on_container_swap            = std::true_type;
  template <class U, class ...Args> void construct(U* p, Args&& ...args) { ::new(p) U(std::forward<Args>(args)...); }
  template <class U> void destroy(U* p) mi_attr_noexcept { p->~U(); }
  #else
  void construct(pointer p, value_type const& val) { ::new(p) value_type(val); }
  void destroy(pointer p) { p->~value_type(); }
  #endif

  size_type     max_size() const mi_attr_noexcept { return (PTRDIFF_MAX/sizeof(value_type)); }
  pointer       address(reference x) const        { return &x; }
  const_pointer address(const_reference x) const  { return &x; }
};

template<class T> struct mi_stl_allocator : public _mi_stl_allocator_common<T> {
  using typename _mi_stl_allocator_common<T>::size_type;
  using typename _mi_stl_allocator_common<T>::value_type;
  using typename _mi_stl_allocator_common<T>::pointer;
  template <class U> struct rebind { typedef mi_stl_allocator<U> other; };

  mi_stl_allocator()                                             mi_attr_noexcept = default;
  mi_stl_allocator(const mi_stl_allocator&)                      mi_attr_noexcept = default;
  template<class U> mi_stl_allocator(const mi_stl_allocator<U>&) mi_attr_noexcept { }
  mi_stl_allocator  select_on_container_copy_construction() const { return *this; }
  void              deallocate(T* p, size_type) { mi_free(p); }

  #if (__cplusplus >= 201703L)  // C++17
  mi_decl_nodiscard T* allocate(size_type count) { return static_cast<T*>(mi_new_n(count, sizeof(T))); }
  mi_decl_nodiscard T* allocate(size_type count, const void*) { return allocate(count); }
  #else
  mi_decl_nodiscard pointer allocate(size_type count, const void* = 0) { return static_cast<pointer>(mi_new_n(count, sizeof(value_type))); }
  #endif

  #if ((__cplusplus >= 201103L) || (_MSC_VER > 1900))  // C++11
  using is_always_equal = std::true_type;
  #endif
};

template<class T1,class T2> bool operator==(const mi_stl_allocator<T1>& , const mi_stl_allocator<T2>& ) mi_attr_noexcept { return true; }
template<class T1,class T2> bool operator!=(const mi_stl_allocator<T1>& , const mi_stl_allocator<T2>& ) mi_attr_noexcept { return false; }


#if (__cplusplus >= 201103L) || (_MSC_VER >= 1900)  // C++11
#define MI_HAS_HEAP_STL_ALLOCATOR 1

#include <memory>      // std::shared_ptr

// Common base class for STL allocators in a specific heap
template<class T, bool _mi_destroy> struct _mi_heap_stl_allocator_common : public _mi_stl_allocator_common<T> {
  using typename _mi_stl_allocator_common<T>::size_type;
  using typename _mi_stl_allocator_common<T>::value_type;
  using typename _mi_stl_allocator_common<T>::pointer;

  _mi_heap_stl_allocator_common(mi_heap_t* hp) : heap(hp) { }    /* will not delete nor destroy the passed in heap */

  #if (__cplusplus >= 201703L)  // C++17
  mi_decl_nodiscard T* allocate(size_type count) { return static_cast<T*>(mi_heap_alloc_new_n(this->heap.get(), count, sizeof(T))); }
  mi_decl_nodiscard T* allocate(size_type count, const void*) { return allocate(count); }
  #else
  mi_decl_nodiscard pointer allocate(size_type count, const void* = 0) { return static_cast<pointer>(mi_heap_alloc_new_n(this->heap.get(), count, sizeof(value_type))); }
  #endif

  #if ((__cplusplus >= 201103L) || (_MSC_VER > 1900))  // C++11
  using is_always_equal = std::false_type;
  #endif

  void collect(bool force) { mi_heap_collect(this->heap.get(), force); }
  template<class U> bool is_equal(const _mi_heap_stl_allocator_common<U, _mi_destroy>& x) const { return (this->heap == x.heap); }

protected:
  std::shared_ptr<mi_heap_t> heap;
  template<class U, bool D> friend struct _mi_heap_stl_allocator_common;
  
  _mi_heap_stl_allocator_common() {
    mi_heap_t* hp = mi_heap_new();
    this->heap.reset(hp, (_mi_destroy ? &heap_destroy : &heap_delete));  /* calls heap_delete/destroy when the refcount drops to zero */
  }
  _mi_heap_stl_allocator_common(const _mi_heap_stl_allocator_common& x) mi_attr_noexcept : heap(x.heap) { }
  template<class U> _mi_heap_stl_allocator_common(const _mi_heap_stl_allocator_common<U, _mi_destroy>& x) mi_attr_noexcept : heap(x.heap) { }

private:
  static void heap_delete(mi_heap_t* hp)  { if (hp != NULL) { mi_heap_delete(hp); } }
  static void heap_destroy(mi_heap_t* hp) { if (hp != NULL) { mi_heap_destroy(hp); } }
};

// STL allocator allocation in a specific heap
template<class T> struct mi_heap_stl_allocator : public _mi_heap_stl_allocator_common<T, false> {
  using typename _mi_heap_stl_allocator_common<T, false>::size_type;
  mi_heap_stl_allocator() : _mi_heap_stl_allocator_common<T, false>() { } // creates fresh heap that is deleted when the destructor is called
  mi_heap_stl_allocator(mi_heap_t* hp) : _mi_heap_stl_allocator_common<T, false>(hp) { }  // no delete nor destroy on the passed in heap 
  template<class U> mi_heap_stl_allocator(const mi_heap_stl_allocator<U>& x) mi_attr_noexcept : _mi_heap_stl_allocator_common<T, false>(x) { }

  mi_heap_stl_allocator select_on_container_copy_construction() const { return *this; }
  void deallocate(T* p, size_type) { mi_free(p); }
  template<class U> struct rebind { typedef mi_heap_stl_allocator<U> other; };
};

template<class T1, class T2> bool operator==(const mi_heap_stl_allocator<T1>& x, const mi_heap_stl_allocator<T2>& y) mi_attr_noexcept { return (x.is_equal(y)); }
template<class T1, class T2> bool operator!=(const mi_heap_stl_allocator<T1>& x, const mi_heap_stl_allocator<T2>& y) mi_attr_noexcept { return (!x.is_equal(y)); }


// STL allocator allocation in a specific heap, where `free` does nothing and
// the heap is destroyed in one go on destruction -- use with care!
template<class T> struct mi_heap_destroy_stl_allocator : public _mi_heap_stl_allocator_common<T, true> {
  using typename _mi_heap_stl_allocator_common<T, true>::size_type;
  mi_heap_destroy_stl_allocator() : _mi_heap_stl_allocator_common<T, true>() { } // creates fresh heap that is destroyed when the destructor is called
  mi_heap_destroy_stl_allocator(mi_heap_t* hp) : _mi_heap_stl_allocator_common<T, true>(hp) { }  // no delete nor destroy on the passed in heap 
  template<class U> mi_heap_destroy_stl_allocator(const mi_heap_destroy_stl_allocator<U>& x) mi_attr_noexcept : _mi_heap_stl_allocator_common<T, true>(x) { }

  mi_heap_destroy_stl_allocator select_on_container_copy_construction() const { return *this; }
  void deallocate(T*, size_type) { /* do nothing as we destroy the heap on destruct. */ }
  template<class U> struct rebind { typedef mi_heap_destroy_stl_allocator<U> other; };
};

template<class T1, class T2> bool operator==(const mi_heap_destroy_stl_allocator<T1>& x, const mi_heap_destroy_stl_allocator<T2>& y) mi_attr_noexcept { return (x.is_equal(y)); }
template<class T1, class T2> bool operator!=(const mi_heap_destroy_stl_allocator<T1>& x, const mi_heap_destroy_stl_allocator<T2>& y) mi_attr_noexcept { return (!x.is_equal(y)); }

#endif // C++11

#endif // __cplusplus

#endif<|MERGE_RESOLUTION|>--- conflicted
+++ resolved
@@ -8,11 +8,7 @@
 #ifndef MIMALLOC_H
 #define MIMALLOC_H
 
-<<<<<<< HEAD
-#define MI_MALLOC_VERSION 209   // major + 2 digits minor
-=======
-#define MI_MALLOC_VERSION 180   // major + 2 digits minor
->>>>>>> e24e1125
+#define MI_MALLOC_VERSION 210   // major + 2 digits minor
 
 // ------------------------------------------------------
 // Compiler specific attributes
