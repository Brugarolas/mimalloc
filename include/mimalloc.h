/* ----------------------------------------------------------------------------
Copyright (c) 2018-2022, Microsoft Research, Daan Leijen
This is free software; you can redistribute it and/or modify it under the
terms of the MIT license. A copy of the license can be found in the file
"LICENSE" at the root of this distribution.
-----------------------------------------------------------------------------*/
#pragma once
#ifndef MIMALLOC_H
#define MIMALLOC_H

#define MI_MALLOC_VERSION 207   // major + 2 digits minor

// ------------------------------------------------------
// Compiler specific attributes
// ------------------------------------------------------

#ifdef __cplusplus
  #if (__cplusplus >= 201103L) || (_MSC_VER > 1900)  // C++11
    #define mi_attr_noexcept   noexcept
  #else
    #define mi_attr_noexcept   throw()
  #endif
#else
  #define mi_attr_noexcept
#endif

#if defined(__cplusplus) && (__cplusplus >= 201703)
  #define mi_decl_nodiscard    [[nodiscard]]
#elif (defined(__GNUC__) && (__GNUC__ >= 4)) || defined(__clang__)  // includes clang, icc, and clang-cl
  #define mi_decl_nodiscard    __attribute__((warn_unused_result))
#elif (_MSC_VER >= 1700)
  #define mi_decl_nodiscard    _Check_return_
#else
  #define mi_decl_nodiscard
#endif

#if defined(_MSC_VER) || defined(__MINGW32__)
  #if !defined(MI_SHARED_LIB)
    #define mi_decl_export
  #elif defined(MI_SHARED_LIB_EXPORT)
    #define mi_decl_export              __declspec(dllexport)
  #else
    #define mi_decl_export              __declspec(dllimport)
  #endif
  #if defined(__MINGW32__)
    #define mi_decl_restrict
    #define mi_attr_malloc              __attribute__((malloc))
  #else
    #if (_MSC_VER >= 1900) && !defined(__EDG__)
      #define mi_decl_restrict          __declspec(allocator) __declspec(restrict)
    #else
      #define mi_decl_restrict          __declspec(restrict)
    #endif
    #define mi_attr_malloc
  #endif
  #define mi_cdecl                      __cdecl
  #define mi_attr_alloc_size(s)
  #define mi_attr_alloc_size2(s1,s2)
  #define mi_attr_alloc_align(p)
#elif defined(__GNUC__)                 // includes clang and icc
  #if defined(MI_SHARED_LIB) && defined(MI_SHARED_LIB_EXPORT)
    #define mi_decl_export              __attribute__((visibility("default")))
  #else
    #define mi_decl_export
  #endif
  #define mi_cdecl                      // leads to warnings... __attribute__((cdecl))
  #define mi_decl_restrict
  #define mi_attr_malloc                __attribute__((malloc))
  #if (defined(__clang_major__) && (__clang_major__ < 4)) || (__GNUC__ < 5)
    #define mi_attr_alloc_size(s)
    #define mi_attr_alloc_size2(s1,s2)
    #define mi_attr_alloc_align(p)
  #elif defined(__INTEL_COMPILER)
    #define mi_attr_alloc_size(s)       __attribute__((alloc_size(s)))
    #define mi_attr_alloc_size2(s1,s2)  __attribute__((alloc_size(s1,s2)))
    #define mi_attr_alloc_align(p)
  #else
    #define mi_attr_alloc_size(s)       __attribute__((alloc_size(s)))
    #define mi_attr_alloc_size2(s1,s2)  __attribute__((alloc_size(s1,s2)))
    #define mi_attr_alloc_align(p)      __attribute__((alloc_align(p)))
  #endif
#else
  #define mi_cdecl
  #define mi_decl_export
  #define mi_decl_restrict
  #define mi_attr_malloc
  #define mi_attr_alloc_size(s)
  #define mi_attr_alloc_size2(s1,s2)
  #define mi_attr_alloc_align(p)
#endif

// ------------------------------------------------------
// Includes
// ------------------------------------------------------

#include <stddef.h>     // size_t
#include <stdbool.h>    // bool
#include <stdint.h>     // INTPTR_MAX

#ifdef __cplusplus
extern "C" {
#endif

// ------------------------------------------------------
// Standard malloc interface
// ------------------------------------------------------

mi_decl_nodiscard mi_decl_export mi_decl_restrict void* mi_malloc(size_t size)  mi_attr_noexcept mi_attr_malloc mi_attr_alloc_size(1);
mi_decl_nodiscard mi_decl_export mi_decl_restrict void* mi_calloc(size_t count, size_t size)  mi_attr_noexcept mi_attr_malloc mi_attr_alloc_size2(1,2);
mi_decl_nodiscard mi_decl_export void* mi_realloc(void* p, size_t newsize)      mi_attr_noexcept mi_attr_alloc_size(2);
mi_decl_export void* mi_expand(void* p, size_t newsize)                         mi_attr_noexcept mi_attr_alloc_size(2);

mi_decl_export void mi_free(void* p) mi_attr_noexcept;
mi_decl_nodiscard mi_decl_export mi_decl_restrict char* mi_strdup(const char* s) mi_attr_noexcept mi_attr_malloc;
mi_decl_nodiscard mi_decl_export mi_decl_restrict char* mi_strndup(const char* s, size_t n) mi_attr_noexcept mi_attr_malloc;
mi_decl_nodiscard mi_decl_export mi_decl_restrict char* mi_realpath(const char* fname, char* resolved_name) mi_attr_noexcept mi_attr_malloc;

// ------------------------------------------------------
// Extended functionality
// ------------------------------------------------------
#define MI_SMALL_WSIZE_MAX  (128)
#define MI_SMALL_SIZE_MAX   (MI_SMALL_WSIZE_MAX*sizeof(void*))

mi_decl_nodiscard mi_decl_export mi_decl_restrict void* mi_malloc_small(size_t size) mi_attr_noexcept mi_attr_malloc mi_attr_alloc_size(1);
mi_decl_nodiscard mi_decl_export mi_decl_restrict void* mi_zalloc_small(size_t size) mi_attr_noexcept mi_attr_malloc mi_attr_alloc_size(1);
mi_decl_nodiscard mi_decl_export mi_decl_restrict void* mi_zalloc(size_t size)       mi_attr_noexcept mi_attr_malloc mi_attr_alloc_size(1);

mi_decl_nodiscard mi_decl_export mi_decl_restrict void* mi_mallocn(size_t count, size_t size) mi_attr_noexcept mi_attr_malloc mi_attr_alloc_size2(1,2);
mi_decl_nodiscard mi_decl_export void* mi_reallocn(void* p, size_t count, size_t size)        mi_attr_noexcept mi_attr_alloc_size2(2,3);
mi_decl_nodiscard mi_decl_export void* mi_reallocf(void* p, size_t newsize)                   mi_attr_noexcept mi_attr_alloc_size(2);

mi_decl_nodiscard mi_decl_export size_t mi_usable_size(const void* p) mi_attr_noexcept;
mi_decl_nodiscard mi_decl_export size_t mi_good_size(size_t size)     mi_attr_noexcept;


// ------------------------------------------------------
// Internals
// ------------------------------------------------------

typedef void (mi_cdecl mi_deferred_free_fun)(bool force, unsigned long long heartbeat, void* arg);
mi_decl_export void mi_register_deferred_free(mi_deferred_free_fun* deferred_free, void* arg) mi_attr_noexcept;

typedef void (mi_cdecl mi_output_fun)(const char* msg, void* arg);
mi_decl_export void mi_register_output(mi_output_fun* out, void* arg) mi_attr_noexcept;

typedef void (mi_cdecl mi_error_fun)(int err, void* arg);
mi_decl_export void mi_register_error(mi_error_fun* fun, void* arg);

mi_decl_export void mi_collect(bool force)    mi_attr_noexcept;
mi_decl_export int  mi_version(void)          mi_attr_noexcept;
mi_decl_export void mi_stats_reset(void)      mi_attr_noexcept;
mi_decl_export void mi_stats_merge(void)      mi_attr_noexcept;
mi_decl_export void mi_stats_print(void* out) mi_attr_noexcept;  // backward compatibility: `out` is ignored and should be NULL
mi_decl_export void mi_stats_print_out(mi_output_fun* out, void* arg) mi_attr_noexcept;

mi_decl_export void mi_process_init(void)     mi_attr_noexcept;
mi_decl_export void mi_thread_init(void)      mi_attr_noexcept;
mi_decl_export void mi_thread_done(void)      mi_attr_noexcept;
mi_decl_export void mi_thread_stats_print_out(mi_output_fun* out, void* arg) mi_attr_noexcept;

mi_decl_export void mi_process_info(size_t* elapsed_msecs, size_t* user_msecs, size_t* system_msecs, 
                                    size_t* current_rss, size_t* peak_rss, 
                                    size_t* current_commit, size_t* peak_commit, size_t* page_faults) mi_attr_noexcept;

// -------------------------------------------------------------------------------------
// Aligned allocation
// Note that `alignment` always follows `size` for consistency with unaligned
// allocation, but unfortunately this differs from `posix_memalign` and `aligned_alloc`.
// -------------------------------------------------------------------------------------
<<<<<<< HEAD
#if (INTPTR_MAX > INT32_MAX)
#define MI_ALIGNMENT_MAX   (16*1024*1024UL)  // maximum supported alignment is 16MiB
#else
#define MI_ALIGNMENT_MAX   (1024*1024UL)     // maximum supported alignment for 32-bit systems is 1MiB
#endif
=======
#define MI_ALIGNMENT_MAX   (2*1024*1024UL)    // maximum supported alignment is 1MiB
>>>>>>> d1ae630d

mi_decl_nodiscard mi_decl_export mi_decl_restrict void* mi_malloc_aligned(size_t size, size_t alignment) mi_attr_noexcept mi_attr_malloc mi_attr_alloc_size(1) mi_attr_alloc_align(2);
mi_decl_nodiscard mi_decl_export mi_decl_restrict void* mi_malloc_aligned_at(size_t size, size_t alignment, size_t offset) mi_attr_noexcept mi_attr_malloc mi_attr_alloc_size(1);
mi_decl_nodiscard mi_decl_export mi_decl_restrict void* mi_zalloc_aligned(size_t size, size_t alignment) mi_attr_noexcept mi_attr_malloc mi_attr_alloc_size(1) mi_attr_alloc_align(2);
mi_decl_nodiscard mi_decl_export mi_decl_restrict void* mi_zalloc_aligned_at(size_t size, size_t alignment, size_t offset) mi_attr_noexcept mi_attr_malloc mi_attr_alloc_size(1);
mi_decl_nodiscard mi_decl_export mi_decl_restrict void* mi_calloc_aligned(size_t count, size_t size, size_t alignment) mi_attr_noexcept mi_attr_malloc mi_attr_alloc_size2(1,2) mi_attr_alloc_align(3);
mi_decl_nodiscard mi_decl_export mi_decl_restrict void* mi_calloc_aligned_at(size_t count, size_t size, size_t alignment, size_t offset) mi_attr_noexcept mi_attr_malloc mi_attr_alloc_size2(1,2);
mi_decl_nodiscard mi_decl_export void* mi_realloc_aligned(void* p, size_t newsize, size_t alignment) mi_attr_noexcept mi_attr_alloc_size(2) mi_attr_alloc_align(3);
mi_decl_nodiscard mi_decl_export void* mi_realloc_aligned_at(void* p, size_t newsize, size_t alignment, size_t offset) mi_attr_noexcept mi_attr_alloc_size(2);


// -------------------------------------------------------------------------------------
// Heaps: first-class, but can only allocate from the same thread that created it.
// -------------------------------------------------------------------------------------

struct mi_heap_s;
typedef struct mi_heap_s mi_heap_t;

mi_decl_nodiscard mi_decl_export mi_heap_t* mi_heap_new(void);
mi_decl_export void       mi_heap_delete(mi_heap_t* heap);
mi_decl_export void       mi_heap_destroy(mi_heap_t* heap);
mi_decl_export mi_heap_t* mi_heap_set_default(mi_heap_t* heap);
mi_decl_export mi_heap_t* mi_heap_get_default(void);
mi_decl_export mi_heap_t* mi_heap_get_backing(void);
mi_decl_export void       mi_heap_collect(mi_heap_t* heap, bool force) mi_attr_noexcept;

mi_decl_nodiscard mi_decl_export mi_decl_restrict void* mi_heap_malloc(mi_heap_t* heap, size_t size) mi_attr_noexcept mi_attr_malloc mi_attr_alloc_size(2);
mi_decl_nodiscard mi_decl_export mi_decl_restrict void* mi_heap_zalloc(mi_heap_t* heap, size_t size) mi_attr_noexcept mi_attr_malloc mi_attr_alloc_size(2);
mi_decl_nodiscard mi_decl_export mi_decl_restrict void* mi_heap_calloc(mi_heap_t* heap, size_t count, size_t size) mi_attr_noexcept mi_attr_malloc mi_attr_alloc_size2(2, 3);
mi_decl_nodiscard mi_decl_export mi_decl_restrict void* mi_heap_mallocn(mi_heap_t* heap, size_t count, size_t size) mi_attr_noexcept mi_attr_malloc mi_attr_alloc_size2(2, 3);
mi_decl_nodiscard mi_decl_export mi_decl_restrict void* mi_heap_malloc_small(mi_heap_t* heap, size_t size) mi_attr_noexcept mi_attr_malloc mi_attr_alloc_size(2);

mi_decl_nodiscard mi_decl_export void* mi_heap_realloc(mi_heap_t* heap, void* p, size_t newsize)              mi_attr_noexcept mi_attr_alloc_size(3);
mi_decl_nodiscard mi_decl_export void* mi_heap_reallocn(mi_heap_t* heap, void* p, size_t count, size_t size)  mi_attr_noexcept mi_attr_alloc_size2(3,4);
mi_decl_nodiscard mi_decl_export void* mi_heap_reallocf(mi_heap_t* heap, void* p, size_t newsize)             mi_attr_noexcept mi_attr_alloc_size(3);

mi_decl_nodiscard mi_decl_export mi_decl_restrict char* mi_heap_strdup(mi_heap_t* heap, const char* s)            mi_attr_noexcept mi_attr_malloc;
mi_decl_nodiscard mi_decl_export mi_decl_restrict char* mi_heap_strndup(mi_heap_t* heap, const char* s, size_t n) mi_attr_noexcept mi_attr_malloc;
mi_decl_nodiscard mi_decl_export mi_decl_restrict char* mi_heap_realpath(mi_heap_t* heap, const char* fname, char* resolved_name) mi_attr_noexcept mi_attr_malloc;

mi_decl_nodiscard mi_decl_export mi_decl_restrict void* mi_heap_malloc_aligned(mi_heap_t* heap, size_t size, size_t alignment) mi_attr_noexcept mi_attr_malloc mi_attr_alloc_size(2) mi_attr_alloc_align(3);
mi_decl_nodiscard mi_decl_export mi_decl_restrict void* mi_heap_malloc_aligned_at(mi_heap_t* heap, size_t size, size_t alignment, size_t offset) mi_attr_noexcept mi_attr_malloc mi_attr_alloc_size(2);
mi_decl_nodiscard mi_decl_export mi_decl_restrict void* mi_heap_zalloc_aligned(mi_heap_t* heap, size_t size, size_t alignment) mi_attr_noexcept mi_attr_malloc mi_attr_alloc_size(2) mi_attr_alloc_align(3);
mi_decl_nodiscard mi_decl_export mi_decl_restrict void* mi_heap_zalloc_aligned_at(mi_heap_t* heap, size_t size, size_t alignment, size_t offset) mi_attr_noexcept mi_attr_malloc mi_attr_alloc_size(2);
mi_decl_nodiscard mi_decl_export mi_decl_restrict void* mi_heap_calloc_aligned(mi_heap_t* heap, size_t count, size_t size, size_t alignment) mi_attr_noexcept mi_attr_malloc mi_attr_alloc_size2(2, 3) mi_attr_alloc_align(4);
mi_decl_nodiscard mi_decl_export mi_decl_restrict void* mi_heap_calloc_aligned_at(mi_heap_t* heap, size_t count, size_t size, size_t alignment, size_t offset) mi_attr_noexcept mi_attr_malloc mi_attr_alloc_size2(2, 3);
mi_decl_nodiscard mi_decl_export void* mi_heap_realloc_aligned(mi_heap_t* heap, void* p, size_t newsize, size_t alignment) mi_attr_noexcept mi_attr_alloc_size(3) mi_attr_alloc_align(4);
mi_decl_nodiscard mi_decl_export void* mi_heap_realloc_aligned_at(mi_heap_t* heap, void* p, size_t newsize, size_t alignment, size_t offset) mi_attr_noexcept mi_attr_alloc_size(3);


// --------------------------------------------------------------------------------
// Zero initialized re-allocation.
// Only valid on memory that was originally allocated with zero initialization too.
// e.g. `mi_calloc`, `mi_zalloc`, `mi_zalloc_aligned` etc.
// see <https://github.com/microsoft/mimalloc/issues/63#issuecomment-508272992>
// --------------------------------------------------------------------------------

mi_decl_nodiscard mi_decl_export void* mi_rezalloc(void* p, size_t newsize)                mi_attr_noexcept mi_attr_alloc_size(2);
mi_decl_nodiscard mi_decl_export void* mi_recalloc(void* p, size_t newcount, size_t size)  mi_attr_noexcept mi_attr_alloc_size2(2,3);

mi_decl_nodiscard mi_decl_export void* mi_rezalloc_aligned(void* p, size_t newsize, size_t alignment) mi_attr_noexcept mi_attr_alloc_size(2) mi_attr_alloc_align(3);
mi_decl_nodiscard mi_decl_export void* mi_rezalloc_aligned_at(void* p, size_t newsize, size_t alignment, size_t offset) mi_attr_noexcept mi_attr_alloc_size(2);
mi_decl_nodiscard mi_decl_export void* mi_recalloc_aligned(void* p, size_t newcount, size_t size, size_t alignment) mi_attr_noexcept mi_attr_alloc_size2(2,3) mi_attr_alloc_align(4);
mi_decl_nodiscard mi_decl_export void* mi_recalloc_aligned_at(void* p, size_t newcount, size_t size, size_t alignment, size_t offset) mi_attr_noexcept mi_attr_alloc_size2(2,3);

mi_decl_nodiscard mi_decl_export void* mi_heap_rezalloc(mi_heap_t* heap, void* p, size_t newsize)                mi_attr_noexcept mi_attr_alloc_size(3);
mi_decl_nodiscard mi_decl_export void* mi_heap_recalloc(mi_heap_t* heap, void* p, size_t newcount, size_t size)  mi_attr_noexcept mi_attr_alloc_size2(3,4);

mi_decl_nodiscard mi_decl_export void* mi_heap_rezalloc_aligned(mi_heap_t* heap, void* p, size_t newsize, size_t alignment) mi_attr_noexcept mi_attr_alloc_size(3) mi_attr_alloc_align(4);
mi_decl_nodiscard mi_decl_export void* mi_heap_rezalloc_aligned_at(mi_heap_t* heap, void* p, size_t newsize, size_t alignment, size_t offset) mi_attr_noexcept mi_attr_alloc_size(3);
mi_decl_nodiscard mi_decl_export void* mi_heap_recalloc_aligned(mi_heap_t* heap, void* p, size_t newcount, size_t size, size_t alignment) mi_attr_noexcept mi_attr_alloc_size2(3,4) mi_attr_alloc_align(5);
mi_decl_nodiscard mi_decl_export void* mi_heap_recalloc_aligned_at(mi_heap_t* heap, void* p, size_t newcount, size_t size, size_t alignment, size_t offset) mi_attr_noexcept mi_attr_alloc_size2(3,4);


// ------------------------------------------------------
// Analysis
// ------------------------------------------------------

mi_decl_export bool mi_heap_contains_block(mi_heap_t* heap, const void* p);
mi_decl_export bool mi_heap_check_owned(mi_heap_t* heap, const void* p);
mi_decl_export bool mi_check_owned(const void* p);

// An area of heap space contains blocks of a single size.
typedef struct mi_heap_area_s {
  void*  blocks;      // start of the area containing heap blocks
  size_t reserved;    // bytes reserved for this area (virtual)
  size_t committed;   // current available bytes for this area
  size_t used;        // number of allocated blocks
  size_t block_size;  // size in bytes of each block
  size_t full_block_size; // size in bytes of a full block including padding and metadata.
} mi_heap_area_t;

typedef bool (mi_cdecl mi_block_visit_fun)(const mi_heap_t* heap, const mi_heap_area_t* area, void* block, size_t block_size, void* arg);

mi_decl_export bool mi_heap_visit_blocks(const mi_heap_t* heap, bool visit_all_blocks, mi_block_visit_fun* visitor, void* arg);

// Experimental
mi_decl_nodiscard mi_decl_export bool mi_is_in_heap_region(const void* p) mi_attr_noexcept;
mi_decl_nodiscard mi_decl_export bool mi_is_redirected(void) mi_attr_noexcept;

mi_decl_export int mi_reserve_huge_os_pages_interleave(size_t pages, size_t numa_nodes, size_t timeout_msecs) mi_attr_noexcept;
mi_decl_export int mi_reserve_huge_os_pages_at(size_t pages, int numa_node, size_t timeout_msecs) mi_attr_noexcept;

mi_decl_export int  mi_reserve_os_memory(size_t size, bool commit, bool allow_large) mi_attr_noexcept;
mi_decl_export bool mi_manage_os_memory(void* start, size_t size, bool is_committed, bool is_large, bool is_zero, int numa_node) mi_attr_noexcept;

mi_decl_export void mi_debug_show_arenas(void) mi_attr_noexcept;

// Experimental: heaps associated with specific memory arena's
typedef int mi_arena_id_t;
mi_decl_export void* mi_arena_area(mi_arena_id_t arena_id, size_t* size);
mi_decl_export int   mi_reserve_huge_os_pages_at_ex(size_t pages, int numa_node, size_t timeout_msecs, bool exclusive, mi_arena_id_t* arena_id) mi_attr_noexcept;
mi_decl_export int   mi_reserve_os_memory_ex(size_t size, bool commit, bool allow_large, bool exclusive, mi_arena_id_t* arena_id) mi_attr_noexcept;
mi_decl_export bool  mi_manage_os_memory_ex(void* start, size_t size, bool is_committed, bool is_large, bool is_zero, int numa_node, bool exclusive, mi_arena_id_t* arena_id) mi_attr_noexcept;

#if MI_MALLOC_VERSION >= 200
mi_decl_nodiscard mi_decl_export mi_heap_t* mi_heap_new_in_arena(mi_arena_id_t arena_id);
#endif

// deprecated
mi_decl_export int  mi_reserve_huge_os_pages(size_t pages, double max_secs, size_t* pages_reserved) mi_attr_noexcept;


// ------------------------------------------------------
// Convenience
// ------------------------------------------------------

#define mi_malloc_tp(tp)                ((tp*)mi_malloc(sizeof(tp)))
#define mi_zalloc_tp(tp)                ((tp*)mi_zalloc(sizeof(tp)))
#define mi_calloc_tp(tp,n)              ((tp*)mi_calloc(n,sizeof(tp)))
#define mi_mallocn_tp(tp,n)             ((tp*)mi_mallocn(n,sizeof(tp)))
#define mi_reallocn_tp(p,tp,n)          ((tp*)mi_reallocn(p,n,sizeof(tp)))
#define mi_recalloc_tp(p,tp,n)          ((tp*)mi_recalloc(p,n,sizeof(tp)))

#define mi_heap_malloc_tp(hp,tp)        ((tp*)mi_heap_malloc(hp,sizeof(tp)))
#define mi_heap_zalloc_tp(hp,tp)        ((tp*)mi_heap_zalloc(hp,sizeof(tp)))
#define mi_heap_calloc_tp(hp,tp,n)      ((tp*)mi_heap_calloc(hp,n,sizeof(tp)))
#define mi_heap_mallocn_tp(hp,tp,n)     ((tp*)mi_heap_mallocn(hp,n,sizeof(tp)))
#define mi_heap_reallocn_tp(hp,p,tp,n)  ((tp*)mi_heap_reallocn(hp,p,n,sizeof(tp)))
#define mi_heap_recalloc_tp(hp,p,tp,n)  ((tp*)mi_heap_recalloc(hp,p,n,sizeof(tp)))


// ------------------------------------------------------
// Options
// ------------------------------------------------------

typedef enum mi_option_e {
  // stable options
  mi_option_show_errors,
  mi_option_show_stats,
  mi_option_verbose,
  // some of the following options are experimental
  // (deprecated options are kept for binary backward compatibility with v1.x versions)
  mi_option_eager_commit,
  mi_option_deprecated_eager_region_commit,
  mi_option_deprecated_reset_decommits,
  mi_option_large_os_pages,           // use large (2MiB) OS pages, implies eager commit
  mi_option_reserve_huge_os_pages,    // reserve N huge OS pages (1GiB) at startup
  mi_option_reserve_huge_os_pages_at, // reserve huge OS pages at a specific NUMA node
  mi_option_reserve_os_memory,        // reserve specified amount of OS memory at startup
  mi_option_deprecated_segment_cache,
  mi_option_page_reset,
  mi_option_abandoned_page_decommit,
  mi_option_deprecated_segment_reset,
  mi_option_eager_commit_delay,
  mi_option_decommit_delay,
  mi_option_use_numa_nodes,           // 0 = use available numa nodes, otherwise use at most N nodes.
  mi_option_limit_os_alloc,           // 1 = do not use OS memory for allocation (but only reserved arenas)
  mi_option_os_tag,
  mi_option_max_errors,
  mi_option_max_warnings,
  mi_option_max_segment_reclaim,
  mi_option_allow_decommit,
  mi_option_segment_decommit_delay,  
  mi_option_decommit_extend_delay,
  _mi_option_last
} mi_option_t;


mi_decl_nodiscard mi_decl_export bool mi_option_is_enabled(mi_option_t option);
mi_decl_export void mi_option_enable(mi_option_t option);
mi_decl_export void mi_option_disable(mi_option_t option);
mi_decl_export void mi_option_set_enabled(mi_option_t option, bool enable);
mi_decl_export void mi_option_set_enabled_default(mi_option_t option, bool enable);

mi_decl_nodiscard mi_decl_export long mi_option_get(mi_option_t option);
mi_decl_nodiscard mi_decl_export long mi_option_get_clamp(mi_option_t option, long min, long max);
mi_decl_export void mi_option_set(mi_option_t option, long value);
mi_decl_export void mi_option_set_default(mi_option_t option, long value);


// -------------------------------------------------------------------------------------------------------
// "mi" prefixed implementations of various posix, Unix, Windows, and C++ allocation functions.
// (This can be convenient when providing overrides of these functions as done in `mimalloc-override.h`.)
// note: we use `mi_cfree` as "checked free" and it checks if the pointer is in our heap before free-ing.
// -------------------------------------------------------------------------------------------------------

mi_decl_export void  mi_cfree(void* p) mi_attr_noexcept;
mi_decl_export void* mi__expand(void* p, size_t newsize) mi_attr_noexcept;
mi_decl_nodiscard mi_decl_export size_t mi_malloc_size(const void* p)        mi_attr_noexcept;
mi_decl_nodiscard mi_decl_export size_t mi_malloc_good_size(size_t size)     mi_attr_noexcept;
mi_decl_nodiscard mi_decl_export size_t mi_malloc_usable_size(const void *p) mi_attr_noexcept;

mi_decl_export int mi_posix_memalign(void** p, size_t alignment, size_t size)   mi_attr_noexcept;
mi_decl_nodiscard mi_decl_export mi_decl_restrict void* mi_memalign(size_t alignment, size_t size) mi_attr_noexcept mi_attr_malloc mi_attr_alloc_size(2) mi_attr_alloc_align(1);
mi_decl_nodiscard mi_decl_export mi_decl_restrict void* mi_valloc(size_t size)  mi_attr_noexcept mi_attr_malloc mi_attr_alloc_size(1);
mi_decl_nodiscard mi_decl_export mi_decl_restrict void* mi_pvalloc(size_t size) mi_attr_noexcept mi_attr_malloc mi_attr_alloc_size(1);
mi_decl_nodiscard mi_decl_export mi_decl_restrict void* mi_aligned_alloc(size_t alignment, size_t size) mi_attr_noexcept mi_attr_malloc mi_attr_alloc_size(2) mi_attr_alloc_align(1);

mi_decl_nodiscard mi_decl_export void* mi_reallocarray(void* p, size_t count, size_t size) mi_attr_noexcept mi_attr_alloc_size2(2,3);
mi_decl_nodiscard mi_decl_export int   mi_reallocarr(void* p, size_t count, size_t size) mi_attr_noexcept;
mi_decl_nodiscard mi_decl_export void* mi_aligned_recalloc(void* p, size_t newcount, size_t size, size_t alignment) mi_attr_noexcept;
mi_decl_nodiscard mi_decl_export void* mi_aligned_offset_recalloc(void* p, size_t newcount, size_t size, size_t alignment, size_t offset) mi_attr_noexcept;

mi_decl_nodiscard mi_decl_export mi_decl_restrict unsigned short* mi_wcsdup(const unsigned short* s) mi_attr_noexcept mi_attr_malloc;
mi_decl_nodiscard mi_decl_export mi_decl_restrict unsigned char*  mi_mbsdup(const unsigned char* s)  mi_attr_noexcept mi_attr_malloc;
mi_decl_export int mi_dupenv_s(char** buf, size_t* size, const char* name)                      mi_attr_noexcept;
mi_decl_export int mi_wdupenv_s(unsigned short** buf, size_t* size, const unsigned short* name) mi_attr_noexcept;

mi_decl_export void mi_free_size(void* p, size_t size)                           mi_attr_noexcept;
mi_decl_export void mi_free_size_aligned(void* p, size_t size, size_t alignment) mi_attr_noexcept;
mi_decl_export void mi_free_aligned(void* p, size_t alignment)                   mi_attr_noexcept;

// The `mi_new` wrappers implement C++ semantics on out-of-memory instead of directly returning `NULL`.
// (and call `std::get_new_handler` and potentially raise a `std::bad_alloc` exception).
mi_decl_nodiscard mi_decl_export mi_decl_restrict void* mi_new(size_t size)                   mi_attr_malloc mi_attr_alloc_size(1);
mi_decl_nodiscard mi_decl_export mi_decl_restrict void* mi_new_aligned(size_t size, size_t alignment) mi_attr_malloc mi_attr_alloc_size(1) mi_attr_alloc_align(2);
mi_decl_nodiscard mi_decl_export mi_decl_restrict void* mi_new_nothrow(size_t size)           mi_attr_noexcept mi_attr_malloc mi_attr_alloc_size(1);
mi_decl_nodiscard mi_decl_export mi_decl_restrict void* mi_new_aligned_nothrow(size_t size, size_t alignment) mi_attr_noexcept mi_attr_malloc mi_attr_alloc_size(1) mi_attr_alloc_align(2);
mi_decl_nodiscard mi_decl_export mi_decl_restrict void* mi_new_n(size_t count, size_t size)   mi_attr_malloc mi_attr_alloc_size2(1, 2);
mi_decl_nodiscard mi_decl_export void* mi_new_realloc(void* p, size_t newsize)                mi_attr_alloc_size(2);
mi_decl_nodiscard mi_decl_export void* mi_new_reallocn(void* p, size_t newcount, size_t size) mi_attr_alloc_size2(2, 3);

#ifdef __cplusplus
}
#endif

// ---------------------------------------------------------------------------------------------
// Implement the C++ std::allocator interface for use in STL containers.
// (note: see `mimalloc-new-delete.h` for overriding the new/delete operators globally)
// ---------------------------------------------------------------------------------------------
#ifdef __cplusplus

#include <cstddef>     // std::size_t
#include <cstdint>     // PTRDIFF_MAX
#if (__cplusplus >= 201103L) || (_MSC_VER > 1900)  // C++11
#include <type_traits> // std::true_type
#include <utility>     // std::forward
#endif

template<class T> struct mi_stl_allocator {
  typedef T                 value_type;
  typedef std::size_t       size_type;
  typedef std::ptrdiff_t    difference_type;
  typedef value_type&       reference;
  typedef value_type const& const_reference;
  typedef value_type*       pointer;
  typedef value_type const* const_pointer;
  template <class U> struct rebind { typedef mi_stl_allocator<U> other; };

  mi_stl_allocator()                                             mi_attr_noexcept = default;
  mi_stl_allocator(const mi_stl_allocator&)                      mi_attr_noexcept = default;
  template<class U> mi_stl_allocator(const mi_stl_allocator<U>&) mi_attr_noexcept { }
  mi_stl_allocator  select_on_container_copy_construction() const { return *this; }
  void              deallocate(T* p, size_type) { mi_free(p); }

  #if (__cplusplus >= 201703L)  // C++17
  mi_decl_nodiscard T* allocate(size_type count) { return static_cast<T*>(mi_new_n(count, sizeof(T))); }
  mi_decl_nodiscard T* allocate(size_type count, const void*) { return allocate(count); }
  #else
  mi_decl_nodiscard pointer allocate(size_type count, const void* = 0) { return static_cast<pointer>(mi_new_n(count, sizeof(value_type))); }
  #endif

  #if ((__cplusplus >= 201103L) || (_MSC_VER > 1900))  // C++11
  using propagate_on_container_copy_assignment = std::true_type;
  using propagate_on_container_move_assignment = std::true_type;
  using propagate_on_container_swap            = std::true_type;
  using is_always_equal                        = std::true_type;
  template <class U, class ...Args> void construct(U* p, Args&& ...args) { ::new(p) U(std::forward<Args>(args)...); }
  template <class U> void destroy(U* p) mi_attr_noexcept { p->~U(); }
  #else
  void construct(pointer p, value_type const& val) { ::new(p) value_type(val); }
  void destroy(pointer p) { p->~value_type(); }
  #endif

  size_type     max_size() const mi_attr_noexcept { return (PTRDIFF_MAX/sizeof(value_type)); }
  pointer       address(reference x) const        { return &x; }
  const_pointer address(const_reference x) const  { return &x; }
};

template<class T1,class T2> bool operator==(const mi_stl_allocator<T1>& , const mi_stl_allocator<T2>& ) mi_attr_noexcept { return true; }
template<class T1,class T2> bool operator!=(const mi_stl_allocator<T1>& , const mi_stl_allocator<T2>& ) mi_attr_noexcept { return false; }
#endif // __cplusplus

#endif<|MERGE_RESOLUTION|>--- conflicted
+++ resolved
@@ -167,15 +167,13 @@
 // Note that `alignment` always follows `size` for consistency with unaligned
 // allocation, but unfortunately this differs from `posix_memalign` and `aligned_alloc`.
 // -------------------------------------------------------------------------------------
-<<<<<<< HEAD
+
+// The MI_ALIGNMENT_MAX is deprecated; any alignment is supported but alignments up to MI_ALIGNMENT_MAX may be cheaper.
 #if (INTPTR_MAX > INT32_MAX)
-#define MI_ALIGNMENT_MAX   (16*1024*1024UL)  // maximum supported alignment is 16MiB
+#define MI_ALIGNMENT_MAX   (32*1024*1024UL)  
 #else
-#define MI_ALIGNMENT_MAX   (1024*1024UL)     // maximum supported alignment for 32-bit systems is 1MiB
-#endif
-=======
-#define MI_ALIGNMENT_MAX   (2*1024*1024UL)    // maximum supported alignment is 1MiB
->>>>>>> d1ae630d
+#define MI_ALIGNMENT_MAX   (2*1024*1024UL)   
+#endif
 
 mi_decl_nodiscard mi_decl_export mi_decl_restrict void* mi_malloc_aligned(size_t size, size_t alignment) mi_attr_noexcept mi_attr_malloc mi_attr_alloc_size(1) mi_attr_alloc_align(2);
 mi_decl_nodiscard mi_decl_export mi_decl_restrict void* mi_malloc_aligned_at(size_t size, size_t alignment, size_t offset) mi_attr_noexcept mi_attr_malloc mi_attr_alloc_size(1);
