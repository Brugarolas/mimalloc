--- conflicted
+++ resolved
@@ -100,27 +100,12 @@
 mi_arena_id_t _mi_arena_id_none(void);
 bool       _mi_arena_memid_is_suitable(size_t memid, mi_arena_id_t req_arena_id);
 
-<<<<<<< HEAD
 // "segment-cache.c"
 void*      _mi_segment_cache_pop(size_t size, mi_commit_mask_t* commit_mask, mi_commit_mask_t* decommit_mask, bool* large, bool* is_pinned, bool* is_zero, mi_arena_id_t req_arena_id, size_t* memid, mi_os_tld_t* tld);
 bool       _mi_segment_cache_push(void* start, size_t size, size_t memid, const mi_commit_mask_t* commit_mask, const mi_commit_mask_t* decommit_mask, bool is_large, bool is_pinned, mi_os_tld_t* tld);
 void       _mi_segment_cache_collect(bool force, mi_os_tld_t* tld);
 void       _mi_segment_map_allocated_at(const mi_segment_t* segment);
 void       _mi_segment_map_freed_at(const mi_segment_t* segment);
-=======
-// memory.c
-void*      _mi_mem_alloc_aligned(size_t size, size_t alignment, size_t offset, bool* commit, bool* large, bool* is_pinned, bool* is_zero, size_t* id, mi_os_tld_t* tld);
-void       _mi_mem_free(void* p, size_t size, size_t alignment, size_t align_offset, size_t id, bool fully_committed, bool any_reset, mi_os_tld_t* tld);
-
-bool       _mi_mem_reset(void* p, size_t size, mi_os_tld_t* tld);
-bool       _mi_mem_unreset(void* p, size_t size, bool* is_zero, mi_os_tld_t* tld);
-bool       _mi_mem_commit(void* p, size_t size, bool* is_zero, mi_os_tld_t* tld);
-bool       _mi_mem_decommit(void* p, size_t size, mi_os_tld_t* tld);
-bool       _mi_mem_protect(void* addr, size_t size);
-bool       _mi_mem_unprotect(void* addr, size_t size);
-
-void        _mi_mem_collect(mi_os_tld_t* tld);
->>>>>>> 2479d168
 
 // "segment.c"
 mi_page_t* _mi_segment_page_alloc(mi_heap_t* heap, size_t block_size, size_t page_alignment, mi_segments_tld_t* tld, mi_os_tld_t* os_tld);
@@ -538,7 +523,7 @@
 }
 
 static inline bool mi_page_is_huge(const mi_page_t* page) {
-  return (_mi_page_segment(page)->page_kind == MI_PAGE_HUGE);
+  return (_mi_page_segment(page)->kind == MI_SEGMENT_HUGE);
 }
 
 // Get the usable block size of a page without fixed padding.
