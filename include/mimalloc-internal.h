--- conflicted
+++ resolved
@@ -83,13 +83,13 @@
 void       _mi_segment_page_free(mi_page_t* page, bool force, mi_segments_tld_t* tld);
 void       _mi_segment_page_abandon(mi_page_t* page, mi_segments_tld_t* tld);
 uint8_t*   _mi_segment_page_start(const mi_segment_t* segment, const mi_page_t* page, size_t block_size, size_t* page_size, size_t* pre_size); // page start for any page
-<<<<<<< HEAD
+void       _mi_segment_huge_page_free(mi_segment_t* segment, mi_page_t* page, mi_block_t* block);
+
 void       _mi_segment_thread_collect(mi_segments_tld_t* tld);
 void       _mi_abandoned_reclaim_all(mi_heap_t* heap, mi_segments_tld_t* tld);
 void       _mi_abandoned_await_readers(void);
-=======
-void       _mi_segment_huge_page_free(mi_segment_t* segment, mi_page_t* page, mi_block_t* block);
->>>>>>> a7c69ccb
+
+
 
 // "page.c"
 void*      _mi_malloc_generic(mi_heap_t* heap, size_t size)  mi_attr_noexcept mi_attr_malloc;
